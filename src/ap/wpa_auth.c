/*
 * IEEE 802.11 RSN / WPA Authenticator
 * Copyright (c) 2017, Mathy Vanhoef <Mathy.Vanhoef@cs.kuleuven.be>
 * Copyright (c) 2004-2015, Jouni Malinen <j@w1.fi>
 *
 * This software may be distributed under the terms of the BSD license.
 * See README for more details.
 */
#include <time.h>

#include "utils/includes.h"

#include "utils/common.h"
#include "utils/eloop.h"
#include "utils/state_machine.h"
#include "utils/bitfield.h"
#include "common/ieee802_11_defs.h"
#include "crypto/aes.h"
#include "crypto/aes_wrap.h"
#include "crypto/aes_siv.h"
#include "crypto/crypto.h"
#include "crypto/sha1.h"
#include "crypto/sha256.h"
#include "crypto/sha384.h"
#include "crypto/random.h"
#include "eapol_auth/eapol_auth_sm.h"
#include "ap_config.h"
#include "ieee802_11.h"
#include "wpa_auth.h"
#include "pmksa_cache_auth.h"
#include "wpa_auth_i.h"
#include "wpa_auth_ie.h"

#define STATE_MACHINE_DATA struct wpa_state_machine
#define STATE_MACHINE_DEBUG_PREFIX "WPA"
#define STATE_MACHINE_ADDR sm->addr


static void wpa_send_eapol_timeout(void *eloop_ctx, void *timeout_ctx);
static int wpa_sm_step(struct wpa_state_machine *sm);
static int wpa_verify_key_mic(int akmp, size_t pmk_len, struct wpa_ptk *PTK,
			      u8 *data, size_t data_len);
#ifdef CONFIG_FILS
static int wpa_aead_decrypt(struct wpa_state_machine *sm, struct wpa_ptk *ptk,
			    u8 *buf, size_t buf_len, u16 *_key_data_len);
static struct wpabuf * fils_prepare_plainbuf(struct wpa_state_machine *sm,
					     const struct wpabuf *hlp);
#endif /* CONFIG_FILS */
static void wpa_sm_call_step(void *eloop_ctx, void *timeout_ctx);
static void wpa_group_sm_step(struct wpa_authenticator *wpa_auth,
			      struct wpa_group *group);
static void wpa_request_new_ptk(struct wpa_state_machine *sm);
static int wpa_gtk_update(struct wpa_authenticator *wpa_auth,
			  struct wpa_group *group);
static int wpa_group_config_group_keys(struct wpa_authenticator *wpa_auth,
				       struct wpa_group *group);
static int wpa_derive_ptk(struct wpa_state_machine *sm, const u8 *snonce,
			  const u8 *pmk, unsigned int pmk_len,
			  struct wpa_ptk *ptk);
static void wpa_group_free(struct wpa_authenticator *wpa_auth,
			   struct wpa_group *group);
static void wpa_group_get(struct wpa_authenticator *wpa_auth,
			  struct wpa_group *group);
static void wpa_group_put(struct wpa_authenticator *wpa_auth,
			  struct wpa_group *group);
static u8 * ieee80211w_kde_add(struct wpa_state_machine *sm, u8 *pos);

<<<<<<< HEAD
#ifdef KRACK_TEST_CLIENT
#define HANDSHAKE_TRANSMIT_INTERVAL 2
static const u32 dot11RSNAConfigGroupUpdateCount = 4000;
static const u32 dot11RSNAConfigPairwiseUpdateCount = 4000;
static const u32 eapol_key_timeout_first = HANDSHAKE_TRANSMIT_INTERVAL * 1000; /* ms */
static const u32 eapol_key_timeout_subseq = HANDSHAKE_TRANSMIT_INTERVAL * 1000; /* ms */
#else
static const u32 dot11RSNAConfigGroupUpdateCount = 4;
static const u32 dot11RSNAConfigPairwiseUpdateCount = 4;
=======
>>>>>>> 64624f31
static const u32 eapol_key_timeout_first = 100; /* ms */
static const u32 eapol_key_timeout_subseq = 1000; /* ms */
#endif
static const u32 eapol_key_timeout_first_group = 500; /* ms */
static const u32 eapol_key_timeout_no_retrans = 4000; /* ms */

/* TODO: make these configurable */
static const int dot11RSNAConfigPMKLifetime = 43200;
static const int dot11RSNAConfigPMKReauthThreshold = 70;
static const int dot11RSNAConfigSATimeout = 60;

#ifdef KRACK_TEST_CLIENT
/* globals to control the handshake being tested */
#define TEST_4WAY	1
#define TEST_GROUP	2
int poc_testing_handshake = TEST_4WAY;
int poc_testing_tptk_construction = TEST_TPTK_NONE;
#endif

static inline int wpa_auth_mic_failure_report(
	struct wpa_authenticator *wpa_auth, const u8 *addr)
{
	if (wpa_auth->cb->mic_failure_report)
		return wpa_auth->cb->mic_failure_report(wpa_auth->cb_ctx, addr);
	return 0;
}


static inline void wpa_auth_psk_failure_report(
	struct wpa_authenticator *wpa_auth, const u8 *addr)
{
	if (wpa_auth->cb->psk_failure_report)
		wpa_auth->cb->psk_failure_report(wpa_auth->cb_ctx, addr);
}


static inline void wpa_auth_set_eapol(struct wpa_authenticator *wpa_auth,
				      const u8 *addr, wpa_eapol_variable var,
				      int value)
{
	if (wpa_auth->cb->set_eapol)
		wpa_auth->cb->set_eapol(wpa_auth->cb_ctx, addr, var, value);
}


static inline int wpa_auth_get_eapol(struct wpa_authenticator *wpa_auth,
				     const u8 *addr, wpa_eapol_variable var)
{
	if (wpa_auth->cb->get_eapol == NULL)
		return -1;
	return wpa_auth->cb->get_eapol(wpa_auth->cb_ctx, addr, var);
}


static inline const u8 * wpa_auth_get_psk(struct wpa_authenticator *wpa_auth,
					  const u8 *addr,
					  const u8 *p2p_dev_addr,
					  const u8 *prev_psk, size_t *psk_len)
{
	if (wpa_auth->cb->get_psk == NULL)
		return NULL;
	return wpa_auth->cb->get_psk(wpa_auth->cb_ctx, addr, p2p_dev_addr,
				     prev_psk, psk_len);
}


static inline int wpa_auth_get_msk(struct wpa_authenticator *wpa_auth,
				   const u8 *addr, u8 *msk, size_t *len)
{
	if (wpa_auth->cb->get_msk == NULL)
		return -1;
	return wpa_auth->cb->get_msk(wpa_auth->cb_ctx, addr, msk, len);
}


static inline int wpa_auth_set_key(struct wpa_authenticator *wpa_auth,
				   int vlan_id,
				   enum wpa_alg alg, const u8 *addr, int idx,
				   u8 *key, size_t key_len)
{
	if (wpa_auth->cb->set_key == NULL)
		return -1;
	return wpa_auth->cb->set_key(wpa_auth->cb_ctx, vlan_id, alg, addr, idx,
				     key, key_len);
}


static inline int wpa_auth_get_seqnum(struct wpa_authenticator *wpa_auth,
				      const u8 *addr, int idx, u8 *seq)
{
	if (wpa_auth->cb->get_seqnum == NULL)
		return -1;
	return wpa_auth->cb->get_seqnum(wpa_auth->cb_ctx, addr, idx, seq);
}


static inline int
wpa_auth_send_eapol(struct wpa_authenticator *wpa_auth, const u8 *addr,
		    const u8 *data, size_t data_len, int encrypt)
{
	if (wpa_auth->cb->send_eapol == NULL)
		return -1;
	return wpa_auth->cb->send_eapol(wpa_auth->cb_ctx, addr, data, data_len,
					encrypt);
}


#ifdef CONFIG_MESH
static inline int wpa_auth_start_ampe(struct wpa_authenticator *wpa_auth,
				      const u8 *addr)
{
	if (wpa_auth->cb->start_ampe == NULL)
		return -1;
	return wpa_auth->cb->start_ampe(wpa_auth->cb_ctx, addr);
}
#endif /* CONFIG_MESH */

#ifdef KRACK_TEST_CLIENT
static void poc_log(const u8 *clientmac, const char *format, ...)
{
	time_t rawtime;
	struct tm *timeinfo;

	va_list arg;
	va_start(arg, format);

	time(&rawtime);
	timeinfo = localtime(&rawtime);
	if (clientmac == NULL) {
		printf("[%02d:%02d:%02d] Hostapd: ", timeinfo->tm_hour,
			timeinfo->tm_min, timeinfo->tm_sec);
	} else {
		printf("[%02d:%02d:%02d] " MACSTR ": Hostapd: ", timeinfo->tm_hour,
			timeinfo->tm_min, timeinfo->tm_sec, MAC2STR(clientmac));
	}

	vprintf(format, arg);

	va_end(arg);
}
#endif

int wpa_auth_for_each_sta(struct wpa_authenticator *wpa_auth,
			  int (*cb)(struct wpa_state_machine *sm, void *ctx),
			  void *cb_ctx)
{
	if (wpa_auth->cb->for_each_sta == NULL)
		return 0;
	return wpa_auth->cb->for_each_sta(wpa_auth->cb_ctx, cb, cb_ctx);
}


int wpa_auth_for_each_auth(struct wpa_authenticator *wpa_auth,
			   int (*cb)(struct wpa_authenticator *a, void *ctx),
			   void *cb_ctx)
{
	if (wpa_auth->cb->for_each_auth == NULL)
		return 0;
	return wpa_auth->cb->for_each_auth(wpa_auth->cb_ctx, cb, cb_ctx);
}


void wpa_auth_logger(struct wpa_authenticator *wpa_auth, const u8 *addr,
		     logger_level level, const char *txt)
{
	if (wpa_auth->cb->logger == NULL)
		return;
	wpa_auth->cb->logger(wpa_auth->cb_ctx, addr, level, txt);
}


void wpa_auth_vlogger(struct wpa_authenticator *wpa_auth, const u8 *addr,
		      logger_level level, const char *fmt, ...)
{
	char *format;
	int maxlen;
	va_list ap;

	if (wpa_auth->cb->logger == NULL)
		return;

	maxlen = os_strlen(fmt) + 100;
	format = os_malloc(maxlen);
	if (!format)
		return;

	va_start(ap, fmt);
	vsnprintf(format, maxlen, fmt, ap);
	va_end(ap);

	wpa_auth_logger(wpa_auth, addr, level, format);

	os_free(format);
}


static void wpa_sta_disconnect(struct wpa_authenticator *wpa_auth,
			       const u8 *addr, u16 reason)
{
	if (wpa_auth->cb->disconnect == NULL)
		return;
	wpa_printf(MSG_DEBUG, "wpa_sta_disconnect STA " MACSTR " (reason %u)",
		   MAC2STR(addr), reason);
	wpa_auth->cb->disconnect(wpa_auth->cb_ctx, addr, reason);
}


static void wpa_rekey_gmk(void *eloop_ctx, void *timeout_ctx)
{
	struct wpa_authenticator *wpa_auth = eloop_ctx;

	if (random_get_bytes(wpa_auth->group->GMK, WPA_GMK_LEN)) {
		wpa_printf(MSG_ERROR, "Failed to get random data for WPA "
			   "initialization.");
	} else {
		wpa_auth_logger(wpa_auth, NULL, LOGGER_DEBUG, "GMK rekeyd");
		wpa_hexdump_key(MSG_DEBUG, "GMK",
				wpa_auth->group->GMK, WPA_GMK_LEN);
	}

	if (wpa_auth->conf.wpa_gmk_rekey) {
		eloop_register_timeout(wpa_auth->conf.wpa_gmk_rekey, 0,
				       wpa_rekey_gmk, wpa_auth, NULL);
	}
}


static void wpa_rekey_gtk(void *eloop_ctx, void *timeout_ctx)
{
	struct wpa_authenticator *wpa_auth = eloop_ctx;
	struct wpa_group *group, *next;

	wpa_auth_logger(wpa_auth, NULL, LOGGER_DEBUG, "rekeying GTK");
	group = wpa_auth->group;
	while (group) {
		wpa_group_get(wpa_auth, group);

		group->GTKReKey = TRUE;
		do {
			group->changed = FALSE;
			wpa_group_sm_step(wpa_auth, group);
		} while (group->changed);

		next = group->next;
		wpa_group_put(wpa_auth, group);
		group = next;
	}

	if (wpa_auth->conf.wpa_group_rekey) {
		eloop_register_timeout(wpa_auth->conf.wpa_group_rekey,
				       0, wpa_rekey_gtk, wpa_auth, NULL);
	}
}

#ifdef KRACK_TEST_CLIENT
void poc_start_testing_group_handshake(struct wpa_authenticator *wpa_auth)
{
	// Start to periodically execute the group key handshake every 2 seconds
	wpa_auth->conf.wpa_group_rekey = HANDSHAKE_TRANSMIT_INTERVAL;
	eloop_cancel_timeout(wpa_rekey_gtk, wpa_auth, NULL);
	eloop_register_timeout(wpa_auth->conf.wpa_group_rekey,
			       0, wpa_rekey_gtk, wpa_auth, NULL);

	poc_testing_handshake = TEST_GROUP;
	poc_log(NULL, "starting group key handshake tests\n");
}

void poc_test_tptk_construction(struct wpa_authenticator *wpa_auth, int test_type)
{
	poc_testing_tptk_construction = test_type;
}
#endif


static void wpa_rekey_ptk(void *eloop_ctx, void *timeout_ctx)
{
	struct wpa_authenticator *wpa_auth = eloop_ctx;
	struct wpa_state_machine *sm = timeout_ctx;

	wpa_auth_logger(wpa_auth, sm->addr, LOGGER_DEBUG, "rekeying PTK");
	wpa_request_new_ptk(sm);
	wpa_sm_step(sm);
}


static int wpa_auth_pmksa_clear_cb(struct wpa_state_machine *sm, void *ctx)
{
	if (sm->pmksa == ctx)
		sm->pmksa = NULL;
	return 0;
}


static void wpa_auth_pmksa_free_cb(struct rsn_pmksa_cache_entry *entry,
				   void *ctx)
{
	struct wpa_authenticator *wpa_auth = ctx;
	wpa_auth_for_each_sta(wpa_auth, wpa_auth_pmksa_clear_cb, entry);
}


static int wpa_group_init_gmk_and_counter(struct wpa_authenticator *wpa_auth,
					  struct wpa_group *group)
{
	u8 buf[ETH_ALEN + 8 + sizeof(unsigned long)];
	u8 rkey[32];
	unsigned long ptr;

	if (random_get_bytes(group->GMK, WPA_GMK_LEN) < 0)
		return -1;
	wpa_hexdump_key(MSG_DEBUG, "GMK", group->GMK, WPA_GMK_LEN);

	/*
	 * Counter = PRF-256(Random number, "Init Counter",
	 *                   Local MAC Address || Time)
	 */
	os_memcpy(buf, wpa_auth->addr, ETH_ALEN);
	wpa_get_ntp_timestamp(buf + ETH_ALEN);
	ptr = (unsigned long) group;
	os_memcpy(buf + ETH_ALEN + 8, &ptr, sizeof(ptr));
	if (random_get_bytes(rkey, sizeof(rkey)) < 0)
		return -1;

	if (sha1_prf(rkey, sizeof(rkey), "Init Counter", buf, sizeof(buf),
		     group->Counter, WPA_NONCE_LEN) < 0)
		return -1;
	wpa_hexdump_key(MSG_DEBUG, "Key Counter",
			group->Counter, WPA_NONCE_LEN);

	return 0;
}


static struct wpa_group * wpa_group_init(struct wpa_authenticator *wpa_auth,
					 int vlan_id, int delay_init)
{
	struct wpa_group *group;

	group = os_zalloc(sizeof(struct wpa_group));
	if (group == NULL)
		return NULL;

	group->GTKAuthenticator = TRUE;
	group->vlan_id = vlan_id;
	group->GTK_len = wpa_cipher_key_len(wpa_auth->conf.wpa_group);

	if (random_pool_ready() != 1) {
		wpa_printf(MSG_INFO, "WPA: Not enough entropy in random pool "
			   "for secure operations - update keys later when "
			   "the first station connects");
	}

	/*
	 * Set initial GMK/Counter value here. The actual values that will be
	 * used in negotiations will be set once the first station tries to
	 * connect. This allows more time for collecting additional randomness
	 * on embedded devices.
	 */
	if (wpa_group_init_gmk_and_counter(wpa_auth, group) < 0) {
		wpa_printf(MSG_ERROR, "Failed to get random data for WPA "
			   "initialization.");
		os_free(group);
		return NULL;
	}

	group->GInit = TRUE;
	if (delay_init) {
		wpa_printf(MSG_DEBUG, "WPA: Delay group state machine start "
			   "until Beacon frames have been configured");
		/* Initialization is completed in wpa_init_keys(). */
	} else {
		wpa_group_sm_step(wpa_auth, group);
		group->GInit = FALSE;
		wpa_group_sm_step(wpa_auth, group);
	}

	return group;
}


/**
 * wpa_init - Initialize WPA authenticator
 * @addr: Authenticator address
 * @conf: Configuration for WPA authenticator
 * @cb: Callback functions for WPA authenticator
 * Returns: Pointer to WPA authenticator data or %NULL on failure
 */
struct wpa_authenticator * wpa_init(const u8 *addr,
				    struct wpa_auth_config *conf,
				    const struct wpa_auth_callbacks *cb,
				    void *cb_ctx)
{
	struct wpa_authenticator *wpa_auth;

	wpa_auth = os_zalloc(sizeof(struct wpa_authenticator));
	if (wpa_auth == NULL)
		return NULL;
	os_memcpy(wpa_auth->addr, addr, ETH_ALEN);
	os_memcpy(&wpa_auth->conf, conf, sizeof(*conf));
	wpa_auth->cb = cb;
	wpa_auth->cb_ctx = cb_ctx;

	if (wpa_auth_gen_wpa_ie(wpa_auth)) {
		wpa_printf(MSG_ERROR, "Could not generate WPA IE.");
		os_free(wpa_auth);
		return NULL;
	}

	wpa_auth->group = wpa_group_init(wpa_auth, 0, 1);
	if (wpa_auth->group == NULL) {
		os_free(wpa_auth->wpa_ie);
		os_free(wpa_auth);
		return NULL;
	}

	wpa_auth->pmksa = pmksa_cache_auth_init(wpa_auth_pmksa_free_cb,
						wpa_auth);
	if (wpa_auth->pmksa == NULL) {
		wpa_printf(MSG_ERROR, "PMKSA cache initialization failed.");
		os_free(wpa_auth->group);
		os_free(wpa_auth->wpa_ie);
		os_free(wpa_auth);
		return NULL;
	}

#ifdef CONFIG_IEEE80211R_AP
	wpa_auth->ft_pmk_cache = wpa_ft_pmk_cache_init();
	if (wpa_auth->ft_pmk_cache == NULL) {
		wpa_printf(MSG_ERROR, "FT PMK cache initialization failed.");
		os_free(wpa_auth->group);
		os_free(wpa_auth->wpa_ie);
		pmksa_cache_auth_deinit(wpa_auth->pmksa);
		os_free(wpa_auth);
		return NULL;
	}
#endif /* CONFIG_IEEE80211R_AP */

	if (wpa_auth->conf.wpa_gmk_rekey) {
		eloop_register_timeout(wpa_auth->conf.wpa_gmk_rekey, 0,
				       wpa_rekey_gmk, wpa_auth, NULL);
	}

	if (wpa_auth->conf.wpa_group_rekey) {
		eloop_register_timeout(wpa_auth->conf.wpa_group_rekey, 0,
				       wpa_rekey_gtk, wpa_auth, NULL);
	}

#ifdef CONFIG_P2P
	if (WPA_GET_BE32(conf->ip_addr_start)) {
		int count = WPA_GET_BE32(conf->ip_addr_end) -
			WPA_GET_BE32(conf->ip_addr_start) + 1;
		if (count > 1000)
			count = 1000;
		if (count > 0)
			wpa_auth->ip_pool = bitfield_alloc(count);
	}
#endif /* CONFIG_P2P */

	return wpa_auth;
}


int wpa_init_keys(struct wpa_authenticator *wpa_auth)
{
	struct wpa_group *group = wpa_auth->group;

	wpa_printf(MSG_DEBUG, "WPA: Start group state machine to set initial "
		   "keys");
	wpa_group_sm_step(wpa_auth, group);
	group->GInit = FALSE;
	wpa_group_sm_step(wpa_auth, group);
	if (group->wpa_group_state == WPA_GROUP_FATAL_FAILURE)
		return -1;
	return 0;
}


/**
 * wpa_deinit - Deinitialize WPA authenticator
 * @wpa_auth: Pointer to WPA authenticator data from wpa_init()
 */
void wpa_deinit(struct wpa_authenticator *wpa_auth)
{
	struct wpa_group *group, *prev;

	eloop_cancel_timeout(wpa_rekey_gmk, wpa_auth, NULL);
	eloop_cancel_timeout(wpa_rekey_gtk, wpa_auth, NULL);

	pmksa_cache_auth_deinit(wpa_auth->pmksa);

#ifdef CONFIG_IEEE80211R_AP
	wpa_ft_pmk_cache_deinit(wpa_auth->ft_pmk_cache);
	wpa_auth->ft_pmk_cache = NULL;
	wpa_ft_deinit(wpa_auth);
#endif /* CONFIG_IEEE80211R_AP */

#ifdef CONFIG_P2P
	bitfield_free(wpa_auth->ip_pool);
#endif /* CONFIG_P2P */


	os_free(wpa_auth->wpa_ie);

	group = wpa_auth->group;
	while (group) {
		prev = group;
		group = group->next;
		os_free(prev);
	}

	os_free(wpa_auth);
}


/**
 * wpa_reconfig - Update WPA authenticator configuration
 * @wpa_auth: Pointer to WPA authenticator data from wpa_init()
 * @conf: Configuration for WPA authenticator
 */
int wpa_reconfig(struct wpa_authenticator *wpa_auth,
		 struct wpa_auth_config *conf)
{
	struct wpa_group *group;
	if (wpa_auth == NULL)
		return 0;

	os_memcpy(&wpa_auth->conf, conf, sizeof(*conf));
	if (wpa_auth_gen_wpa_ie(wpa_auth)) {
		wpa_printf(MSG_ERROR, "Could not generate WPA IE.");
		return -1;
	}

	/*
	 * Reinitialize GTK to make sure it is suitable for the new
	 * configuration.
	 */
	group = wpa_auth->group;
	group->GTK_len = wpa_cipher_key_len(wpa_auth->conf.wpa_group);
	group->GInit = TRUE;
	wpa_group_sm_step(wpa_auth, group);
	group->GInit = FALSE;
	wpa_group_sm_step(wpa_auth, group);

	return 0;
}


struct wpa_state_machine *
wpa_auth_sta_init(struct wpa_authenticator *wpa_auth, const u8 *addr,
		  const u8 *p2p_dev_addr)
{
	struct wpa_state_machine *sm;

	if (wpa_auth->group->wpa_group_state == WPA_GROUP_FATAL_FAILURE)
		return NULL;

	sm = os_zalloc(sizeof(struct wpa_state_machine));
	if (sm == NULL)
		return NULL;
	os_memcpy(sm->addr, addr, ETH_ALEN);
	if (p2p_dev_addr)
		os_memcpy(sm->p2p_dev_addr, p2p_dev_addr, ETH_ALEN);

	sm->wpa_auth = wpa_auth;
	sm->group = wpa_auth->group;
	wpa_group_get(sm->wpa_auth, sm->group);

	return sm;
}


int wpa_auth_sta_associated(struct wpa_authenticator *wpa_auth,
			    struct wpa_state_machine *sm)
{
	if (wpa_auth == NULL || !wpa_auth->conf.wpa || sm == NULL)
		return -1;

#ifdef CONFIG_IEEE80211R_AP
	if (sm->ft_completed) {
		wpa_auth_logger(wpa_auth, sm->addr, LOGGER_DEBUG,
				"FT authentication already completed - do not "
				"start 4-way handshake");
		/* Go to PTKINITDONE state to allow GTK rekeying */
		sm->wpa_ptk_state = WPA_PTK_PTKINITDONE;
		sm->Pair = TRUE;
		return 0;
	}
#endif /* CONFIG_IEEE80211R_AP */

#ifdef CONFIG_FILS
	if (sm->fils_completed) {
		wpa_auth_logger(wpa_auth, sm->addr, LOGGER_DEBUG,
				"FILS authentication already completed - do not start 4-way handshake");
		/* Go to PTKINITDONE state to allow GTK rekeying */
		sm->wpa_ptk_state = WPA_PTK_PTKINITDONE;
		sm->Pair = TRUE;
		return 0;
	}
#endif /* CONFIG_FILS */

	if (sm->started) {
		os_memset(&sm->key_replay, 0, sizeof(sm->key_replay));
		sm->ReAuthenticationRequest = TRUE;
		return wpa_sm_step(sm);
	}

	wpa_auth_logger(wpa_auth, sm->addr, LOGGER_DEBUG,
			"start authentication");
	sm->started = 1;

	sm->Init = TRUE;
	if (wpa_sm_step(sm) == 1)
		return 1; /* should not really happen */
	sm->Init = FALSE;
	sm->AuthenticationRequest = TRUE;
	return wpa_sm_step(sm);
}


void wpa_auth_sta_no_wpa(struct wpa_state_machine *sm)
{
	/* WPA/RSN was not used - clear WPA state. This is needed if the STA
	 * reassociates back to the same AP while the previous entry for the
	 * STA has not yet been removed. */
	if (sm == NULL)
		return;

	sm->wpa_key_mgmt = 0;
}


static void wpa_free_sta_sm(struct wpa_state_machine *sm)
{
#ifdef CONFIG_P2P
	if (WPA_GET_BE32(sm->ip_addr)) {
		u32 start;
		wpa_printf(MSG_DEBUG, "P2P: Free assigned IP "
			   "address %u.%u.%u.%u from " MACSTR,
			   sm->ip_addr[0], sm->ip_addr[1],
			   sm->ip_addr[2], sm->ip_addr[3],
			   MAC2STR(sm->addr));
		start = WPA_GET_BE32(sm->wpa_auth->conf.ip_addr_start);
		bitfield_clear(sm->wpa_auth->ip_pool,
			       WPA_GET_BE32(sm->ip_addr) - start);
	}
#endif /* CONFIG_P2P */
	if (sm->GUpdateStationKeys) {
		sm->group->GKeyDoneStations--;
		sm->GUpdateStationKeys = FALSE;
	}
#ifdef CONFIG_IEEE80211R_AP
	os_free(sm->assoc_resp_ftie);
	wpabuf_free(sm->ft_pending_req_ies);
#endif /* CONFIG_IEEE80211R_AP */
	os_free(sm->last_rx_eapol_key);
	os_free(sm->wpa_ie);
	wpa_group_put(sm->wpa_auth, sm->group);
	os_free(sm);
}


void wpa_auth_sta_deinit(struct wpa_state_machine *sm)
{
	if (sm == NULL)
		return;

	if (sm->wpa_auth->conf.wpa_strict_rekey && sm->has_GTK) {
		wpa_auth_logger(sm->wpa_auth, sm->addr, LOGGER_DEBUG,
				"strict rekeying - force GTK rekey since STA "
				"is leaving");
		if (eloop_deplete_timeout(0, 500000, wpa_rekey_gtk,
					  sm->wpa_auth, NULL) == -1)
			eloop_register_timeout(0, 500000, wpa_rekey_gtk, sm->wpa_auth,
					       NULL);
	}

	eloop_cancel_timeout(wpa_send_eapol_timeout, sm->wpa_auth, sm);
	sm->pending_1_of_4_timeout = 0;
	eloop_cancel_timeout(wpa_sm_call_step, sm, NULL);
	eloop_cancel_timeout(wpa_rekey_ptk, sm->wpa_auth, sm);
#ifdef CONFIG_IEEE80211R_AP
	wpa_ft_sta_deinit(sm);
#endif /* CONFIG_IEEE80211R_AP */
	if (sm->in_step_loop) {
		/* Must not free state machine while wpa_sm_step() is running.
		 * Freeing will be completed in the end of wpa_sm_step(). */
		wpa_printf(MSG_DEBUG, "WPA: Registering pending STA state "
			   "machine deinit for " MACSTR, MAC2STR(sm->addr));
		sm->pending_deinit = 1;
	} else
		wpa_free_sta_sm(sm);
}


static void wpa_request_new_ptk(struct wpa_state_machine *sm)
{
	if (sm == NULL)
		return;

	sm->PTKRequest = TRUE;
	sm->PTK_valid = 0;
}


static int wpa_replay_counter_valid(struct wpa_key_replay_counter *ctr,
				    const u8 *replay_counter)
{
	int i;
	for (i = 0; i < RSNA_MAX_EAPOL_RETRIES; i++) {
		if (!ctr[i].valid)
			break;
		if (os_memcmp(replay_counter, ctr[i].counter,
			      WPA_REPLAY_COUNTER_LEN) == 0)
			return 1;
	}
	return 0;
}


static void wpa_replay_counter_mark_invalid(struct wpa_key_replay_counter *ctr,
					    const u8 *replay_counter)
{
	int i;
	for (i = 0; i < RSNA_MAX_EAPOL_RETRIES; i++) {
		if (ctr[i].valid &&
		    (replay_counter == NULL ||
		     os_memcmp(replay_counter, ctr[i].counter,
			       WPA_REPLAY_COUNTER_LEN) == 0))
			ctr[i].valid = FALSE;
	}
}


#ifdef CONFIG_IEEE80211R_AP
static int ft_check_msg_2_of_4(struct wpa_authenticator *wpa_auth,
			       struct wpa_state_machine *sm,
			       struct wpa_eapol_ie_parse *kde)
{
	struct wpa_ie_data ie;
	struct rsn_mdie *mdie;

	if (wpa_parse_wpa_ie_rsn(kde->rsn_ie, kde->rsn_ie_len, &ie) < 0 ||
	    ie.num_pmkid != 1 || ie.pmkid == NULL) {
		wpa_printf(MSG_DEBUG, "FT: No PMKR1Name in "
			   "FT 4-way handshake message 2/4");
		return -1;
	}

	os_memcpy(sm->sup_pmk_r1_name, ie.pmkid, PMKID_LEN);
	wpa_hexdump(MSG_DEBUG, "FT: PMKR1Name from Supplicant",
		    sm->sup_pmk_r1_name, PMKID_LEN);

	if (!kde->mdie || !kde->ftie) {
		wpa_printf(MSG_DEBUG, "FT: No %s in FT 4-way handshake "
			   "message 2/4", kde->mdie ? "FTIE" : "MDIE");
		return -1;
	}

	mdie = (struct rsn_mdie *) (kde->mdie + 2);
	if (kde->mdie[1] < sizeof(struct rsn_mdie) ||
	    os_memcmp(wpa_auth->conf.mobility_domain, mdie->mobility_domain,
		      MOBILITY_DOMAIN_ID_LEN) != 0) {
		wpa_printf(MSG_DEBUG, "FT: MDIE mismatch");
		return -1;
	}

	if (sm->assoc_resp_ftie &&
	    (kde->ftie[1] != sm->assoc_resp_ftie[1] ||
	     os_memcmp(kde->ftie, sm->assoc_resp_ftie,
		       2 + sm->assoc_resp_ftie[1]) != 0)) {
		wpa_printf(MSG_DEBUG, "FT: FTIE mismatch");
		wpa_hexdump(MSG_DEBUG, "FT: FTIE in EAPOL-Key msg 2/4",
			    kde->ftie, kde->ftie_len);
		wpa_hexdump(MSG_DEBUG, "FT: FTIE in (Re)AssocResp",
			    sm->assoc_resp_ftie, 2 + sm->assoc_resp_ftie[1]);
		return -1;
	}

	return 0;
}
#endif /* CONFIG_IEEE80211R_AP */


static int wpa_receive_error_report(struct wpa_authenticator *wpa_auth,
				    struct wpa_state_machine *sm, int group)
{
	/* Supplicant reported a Michael MIC error */
	wpa_auth_vlogger(wpa_auth, sm->addr, LOGGER_INFO,
			 "received EAPOL-Key Error Request "
			 "(STA detected Michael MIC failure (group=%d))",
			 group);

	if (group && wpa_auth->conf.wpa_group != WPA_CIPHER_TKIP) {
		wpa_auth_logger(wpa_auth, sm->addr, LOGGER_INFO,
				"ignore Michael MIC failure report since "
				"group cipher is not TKIP");
	} else if (!group && sm->pairwise != WPA_CIPHER_TKIP) {
		wpa_auth_logger(wpa_auth, sm->addr, LOGGER_INFO,
				"ignore Michael MIC failure report since "
				"pairwise cipher is not TKIP");
	} else {
		if (wpa_auth_mic_failure_report(wpa_auth, sm->addr) > 0)
			return 1; /* STA entry was removed */
		sm->dot11RSNAStatsTKIPRemoteMICFailures++;
		wpa_auth->dot11RSNAStatsTKIPRemoteMICFailures++;
	}

	/*
	 * Error report is not a request for a new key handshake, but since
	 * Authenticator may do it, let's change the keys now anyway.
	 */
	wpa_request_new_ptk(sm);
	return 0;
}


static int wpa_try_alt_snonce(struct wpa_state_machine *sm, u8 *data,
			      size_t data_len)
{
	struct wpa_ptk PTK;
	int ok = 0;
	const u8 *pmk = NULL;
	size_t pmk_len;

	os_memset(&PTK, 0, sizeof(PTK));
	for (;;) {
		if (wpa_key_mgmt_wpa_psk(sm->wpa_key_mgmt) &&
		    !wpa_key_mgmt_sae(sm->wpa_key_mgmt)) {
			pmk = wpa_auth_get_psk(sm->wpa_auth, sm->addr,
					       sm->p2p_dev_addr, pmk, &pmk_len);
			if (pmk == NULL)
				break;
#ifdef CONFIG_IEEE80211R_AP
			if (wpa_key_mgmt_ft_psk(sm->wpa_key_mgmt)) {
				os_memcpy(sm->xxkey, pmk, pmk_len);
				sm->xxkey_len = pmk_len;
			}
#endif /* CONFIG_IEEE80211R_AP */
		} else {
			pmk = sm->PMK;
			pmk_len = sm->pmk_len;
		}

		if (wpa_derive_ptk(sm, sm->alt_SNonce, pmk, pmk_len, &PTK) < 0)
			break;

		if (wpa_verify_key_mic(sm->wpa_key_mgmt, pmk_len, &PTK,
				       data, data_len) == 0) {
			ok = 1;
			break;
		}

		if (!wpa_key_mgmt_wpa_psk(sm->wpa_key_mgmt) ||
		    wpa_key_mgmt_sae(sm->wpa_key_mgmt))
			break;
	}

	if (!ok) {
		wpa_printf(MSG_DEBUG,
			   "WPA: Earlier SNonce did not result in matching MIC");
		return -1;
	}

	wpa_printf(MSG_DEBUG,
		   "WPA: Earlier SNonce resulted in matching MIC");
	sm->alt_snonce_valid = 0;
	os_memcpy(sm->SNonce, sm->alt_SNonce, WPA_NONCE_LEN);
	os_memcpy(&sm->PTK, &PTK, sizeof(PTK));
	sm->PTK_valid = TRUE;

	return 0;
}


void wpa_receive(struct wpa_authenticator *wpa_auth,
		 struct wpa_state_machine *sm,
		 u8 *data, size_t data_len)
{
	struct ieee802_1x_hdr *hdr;
	struct wpa_eapol_key *key;
	u16 key_info, key_data_length;
	enum { PAIRWISE_2, PAIRWISE_4, GROUP_2, REQUEST } msg;
	char *msgtxt;
	struct wpa_eapol_ie_parse kde;
	const u8 *key_data;
	size_t keyhdrlen, mic_len;
	u8 *mic;

	if (wpa_auth == NULL || !wpa_auth->conf.wpa || sm == NULL)
		return;
	wpa_hexdump(MSG_MSGDUMP, "WPA: RX EAPOL data", data, data_len);

	mic_len = wpa_mic_len(sm->wpa_key_mgmt, sm->pmk_len);
	keyhdrlen = sizeof(*key) + mic_len + 2;

	if (data_len < sizeof(*hdr) + keyhdrlen) {
		wpa_printf(MSG_DEBUG, "WPA: Ignore too short EAPOL-Key frame");
		return;
	}

	hdr = (struct ieee802_1x_hdr *) data;
	key = (struct wpa_eapol_key *) (hdr + 1);
	mic = (u8 *) (key + 1);
	key_info = WPA_GET_BE16(key->key_info);
	key_data = mic + mic_len + 2;
	key_data_length = WPA_GET_BE16(mic + mic_len);
	wpa_printf(MSG_DEBUG, "WPA: Received EAPOL-Key from " MACSTR
		   " key_info=0x%x type=%u mic_len=%u key_data_length=%u",
		   MAC2STR(sm->addr), key_info, key->type,
		   (unsigned int) mic_len, key_data_length);
	wpa_hexdump(MSG_MSGDUMP,
		    "WPA: EAPOL-Key header (ending before Key MIC)",
		    key, sizeof(*key));
	wpa_hexdump(MSG_MSGDUMP, "WPA: EAPOL-Key Key MIC",
		    mic, mic_len);
	if (key_data_length > data_len - sizeof(*hdr) - keyhdrlen) {
		wpa_printf(MSG_INFO, "WPA: Invalid EAPOL-Key frame - "
			   "key_data overflow (%d > %lu)",
			   key_data_length,
			   (unsigned long) (data_len - sizeof(*hdr) -
					    keyhdrlen));
		return;
	}

	if (sm->wpa == WPA_VERSION_WPA2) {
		if (key->type == EAPOL_KEY_TYPE_WPA) {
			/*
			 * Some deployed station implementations seem to send
			 * msg 4/4 with incorrect type value in WPA2 mode.
			 */
			wpa_printf(MSG_DEBUG, "Workaround: Allow EAPOL-Key "
				   "with unexpected WPA type in RSN mode");
		} else if (key->type != EAPOL_KEY_TYPE_RSN) {
			wpa_printf(MSG_DEBUG, "Ignore EAPOL-Key with "
				   "unexpected type %d in RSN mode",
				   key->type);
			return;
		}
	} else {
		if (key->type != EAPOL_KEY_TYPE_WPA) {
			wpa_printf(MSG_DEBUG, "Ignore EAPOL-Key with "
				   "unexpected type %d in WPA mode",
				   key->type);
			return;
		}
	}

	wpa_hexdump(MSG_DEBUG, "WPA: Received Key Nonce", key->key_nonce,
		    WPA_NONCE_LEN);
	wpa_hexdump(MSG_DEBUG, "WPA: Received Replay Counter",
		    key->replay_counter, WPA_REPLAY_COUNTER_LEN);

	/* FIX: verify that the EAPOL-Key frame was encrypted if pairwise keys
	 * are set */

	if (key_info & WPA_KEY_INFO_SMK_MESSAGE) {
		wpa_printf(MSG_DEBUG, "WPA: Ignore SMK message");
		return;
	}

	if (key_info & WPA_KEY_INFO_REQUEST) {
		msg = REQUEST;
		msgtxt = "Request";
	} else if (!(key_info & WPA_KEY_INFO_KEY_TYPE)) {
		msg = GROUP_2;
		msgtxt = "2/2 Group";
	} else if (key_data_length == 0 ||
		   (mic_len == 0 && (key_info & WPA_KEY_INFO_ENCR_KEY_DATA) &&
		    key_data_length == AES_BLOCK_SIZE)) {
		msg = PAIRWISE_4;
		msgtxt = "4/4 Pairwise";

#ifdef KRACK_TEST_CLIENT
		if (poc_testing_handshake == TEST_4WAY)
		{
			// Still mark connection as complete, so we do receive and accept encrypted data
			if (sm->keycount <= 0) {
				wpa_auth_set_eapol(sm->wpa_auth, sm->addr, WPA_EAPOL_authorized, 1);
				sm->keycount = 1;
			}

			//poc_log(sm->addr, "Ignoring Msg4/4\n");
			return;
		}
#endif
	} else {
		msg = PAIRWISE_2;
		msgtxt = "2/4 Pairwise";
	}

	if (msg == REQUEST || msg == PAIRWISE_2 || msg == PAIRWISE_4 ||
	    msg == GROUP_2) {
		u16 ver = key_info & WPA_KEY_INFO_TYPE_MASK;
		if (sm->pairwise == WPA_CIPHER_CCMP ||
		    sm->pairwise == WPA_CIPHER_GCMP) {
			if (wpa_use_cmac(sm->wpa_key_mgmt) &&
			    !wpa_use_akm_defined(sm->wpa_key_mgmt) &&
			    ver != WPA_KEY_INFO_TYPE_AES_128_CMAC) {
				wpa_auth_logger(wpa_auth, sm->addr,
						LOGGER_WARNING,
						"advertised support for "
						"AES-128-CMAC, but did not "
						"use it");
				return;
			}

			if (!wpa_use_cmac(sm->wpa_key_mgmt) &&
			    !wpa_use_akm_defined(sm->wpa_key_mgmt) &&
			    ver != WPA_KEY_INFO_TYPE_HMAC_SHA1_AES) {
				wpa_auth_logger(wpa_auth, sm->addr,
						LOGGER_WARNING,
						"did not use HMAC-SHA1-AES "
						"with CCMP/GCMP");
				return;
			}
		}

		if (wpa_use_akm_defined(sm->wpa_key_mgmt) &&
		    ver != WPA_KEY_INFO_TYPE_AKM_DEFINED) {
			wpa_auth_logger(wpa_auth, sm->addr, LOGGER_WARNING,
					"did not use EAPOL-Key descriptor version 0 as required for AKM-defined cases");
			return;
		}
	}

	if (key_info & WPA_KEY_INFO_REQUEST) {
		if (sm->req_replay_counter_used &&
		    os_memcmp(key->replay_counter, sm->req_replay_counter,
			      WPA_REPLAY_COUNTER_LEN) <= 0) {
			wpa_auth_logger(wpa_auth, sm->addr, LOGGER_WARNING,
					"received EAPOL-Key request with "
					"replayed counter");
			return;
		}
	}

	if (!(key_info & WPA_KEY_INFO_REQUEST) &&
	    !wpa_replay_counter_valid(sm->key_replay, key->replay_counter)) {
		int i;

		if (msg == PAIRWISE_2 &&
		    wpa_replay_counter_valid(sm->prev_key_replay,
					     key->replay_counter) &&
		    sm->wpa_ptk_state == WPA_PTK_PTKINITNEGOTIATING &&
		    os_memcmp(sm->SNonce, key->key_nonce, WPA_NONCE_LEN) != 0)
		{
			/*
			 * Some supplicant implementations (e.g., Windows XP
			 * WZC) update SNonce for each EAPOL-Key 2/4. This
			 * breaks the workaround on accepting any of the
			 * pending requests, so allow the SNonce to be updated
			 * even if we have already sent out EAPOL-Key 3/4.
			 */
			wpa_auth_vlogger(wpa_auth, sm->addr, LOGGER_DEBUG,
					 "Process SNonce update from STA "
					 "based on retransmitted EAPOL-Key "
					 "1/4");
			sm->update_snonce = 1;
			os_memcpy(sm->alt_SNonce, sm->SNonce, WPA_NONCE_LEN);
			sm->alt_snonce_valid = TRUE;
			os_memcpy(sm->alt_replay_counter,
				  sm->key_replay[0].counter,
				  WPA_REPLAY_COUNTER_LEN);
			goto continue_processing;
		}

		if (msg == PAIRWISE_4 && sm->alt_snonce_valid &&
		    sm->wpa_ptk_state == WPA_PTK_PTKINITNEGOTIATING &&
		    os_memcmp(key->replay_counter, sm->alt_replay_counter,
			      WPA_REPLAY_COUNTER_LEN) == 0) {
			/*
			 * Supplicant may still be using the old SNonce since
			 * there was two EAPOL-Key 2/4 messages and they had
			 * different SNonce values.
			 */
			wpa_auth_vlogger(wpa_auth, sm->addr, LOGGER_DEBUG,
					 "Try to process received EAPOL-Key 4/4 based on old Replay Counter and SNonce from an earlier EAPOL-Key 1/4");
			goto continue_processing;
		}

		if (msg == PAIRWISE_2 &&
		    wpa_replay_counter_valid(sm->prev_key_replay,
					     key->replay_counter) &&
		    sm->wpa_ptk_state == WPA_PTK_PTKINITNEGOTIATING) {
			wpa_auth_vlogger(wpa_auth, sm->addr, LOGGER_DEBUG,
					 "ignore retransmitted EAPOL-Key %s - "
					 "SNonce did not change", msgtxt);
		} else {
			wpa_auth_vlogger(wpa_auth, sm->addr, LOGGER_DEBUG,
					 "received EAPOL-Key %s with "
					 "unexpected replay counter", msgtxt);
		}
		for (i = 0; i < RSNA_MAX_EAPOL_RETRIES; i++) {
			if (!sm->key_replay[i].valid)
				break;
			wpa_hexdump(MSG_DEBUG, "pending replay counter",
				    sm->key_replay[i].counter,
				    WPA_REPLAY_COUNTER_LEN);
		}
		wpa_hexdump(MSG_DEBUG, "received replay counter",
			    key->replay_counter, WPA_REPLAY_COUNTER_LEN);
		return;
	}

continue_processing:
#ifdef CONFIG_FILS
	if (sm->wpa == WPA_VERSION_WPA2 && mic_len == 0 &&
	    !(key_info & WPA_KEY_INFO_ENCR_KEY_DATA)) {
		wpa_auth_vlogger(wpa_auth, sm->addr, LOGGER_DEBUG,
				 "WPA: Encr Key Data bit not set even though AEAD cipher is supposed to be used - drop frame");
		return;
	}
#endif /* CONFIG_FILS */

	switch (msg) {
	case PAIRWISE_2:
		if (sm->wpa_ptk_state != WPA_PTK_PTKSTART &&
		    sm->wpa_ptk_state != WPA_PTK_PTKCALCNEGOTIATING &&
		    (!sm->update_snonce ||
		     sm->wpa_ptk_state != WPA_PTK_PTKINITNEGOTIATING)) {
			wpa_auth_vlogger(wpa_auth, sm->addr, LOGGER_INFO,
					 "received EAPOL-Key msg 2/4 in "
					 "invalid state (%d) - dropped - MIC %d",
					 sm->wpa_ptk_state,
					 wpa_verify_key_mic(sm->wpa_key_mgmt, &sm->PTK, data, data_len));
			return;
		}
		random_add_randomness(key->key_nonce, WPA_NONCE_LEN);
		if (sm->group->reject_4way_hs_for_entropy) {
			/*
			 * The system did not have enough entropy to generate
			 * strong random numbers. Reject the first 4-way
			 * handshake(s) and collect some entropy based on the
			 * information from it. Once enough entropy is
			 * available, the next atempt will trigger GMK/Key
			 * Counter update and the station will be allowed to
			 * continue.
			 */
			wpa_printf(MSG_DEBUG, "WPA: Reject 4-way handshake to "
				   "collect more entropy for random number "
				   "generation");
			random_mark_pool_ready();
			wpa_sta_disconnect(wpa_auth, sm->addr,
					   WLAN_REASON_PREV_AUTH_NOT_VALID);
			return;
		}
		break;
	case PAIRWISE_4:
		if (sm->wpa_ptk_state != WPA_PTK_PTKINITNEGOTIATING ||
		    !sm->PTK_valid) {
			wpa_auth_vlogger(wpa_auth, sm->addr, LOGGER_INFO,
					 "received EAPOL-Key msg 4/4 in "
					 "invalid state (%d) - dropped",
					 sm->wpa_ptk_state);
			return;
		}
		break;
	case GROUP_2:
		if (sm->wpa_ptk_group_state != WPA_PTK_GROUP_REKEYNEGOTIATING
		    || !sm->PTK_valid) {
			wpa_auth_vlogger(wpa_auth, sm->addr, LOGGER_INFO,
					 "received EAPOL-Key msg 2/2 in "
					 "invalid state (%d) - dropped",
					 sm->wpa_ptk_group_state);
			return;
		}
		break;
	case REQUEST:
		break;
	}

	wpa_auth_vlogger(wpa_auth, sm->addr, LOGGER_DEBUG,
			 "received EAPOL-Key frame (%s)", msgtxt);

	if (key_info & WPA_KEY_INFO_ACK) {
		wpa_auth_logger(wpa_auth, sm->addr, LOGGER_INFO,
				"received invalid EAPOL-Key: Key Ack set");
		return;
	}

	if (!wpa_key_mgmt_fils(sm->wpa_key_mgmt) &&
	    !(key_info & WPA_KEY_INFO_MIC)) {
		wpa_auth_logger(wpa_auth, sm->addr, LOGGER_INFO,
				"received invalid EAPOL-Key: Key MIC not set");
		return;
	}

#ifdef CONFIG_FILS
	if (wpa_key_mgmt_fils(sm->wpa_key_mgmt) &&
	    (key_info & WPA_KEY_INFO_MIC)) {
		wpa_auth_logger(wpa_auth, sm->addr, LOGGER_INFO,
				"received invalid EAPOL-Key: Key MIC set");
		return;
	}
#endif /* CONFIG_FILS */

	sm->MICVerified = FALSE;
	if (sm->PTK_valid && !sm->update_snonce) {
		if (mic_len &&
		    wpa_verify_key_mic(sm->wpa_key_mgmt, sm->pmk_len, &sm->PTK,
				       data, data_len) &&
		    (msg != PAIRWISE_4 || !sm->alt_snonce_valid ||
		     wpa_try_alt_snonce(sm, data, data_len))) {
			wpa_auth_logger(wpa_auth, sm->addr, LOGGER_INFO,
					"received EAPOL-Key with invalid MIC");
			return;
		}
#ifdef CONFIG_FILS
		if (!mic_len &&
		    wpa_aead_decrypt(sm, &sm->PTK, data, data_len,
				     &key_data_length) < 0) {
			wpa_auth_logger(wpa_auth, sm->addr, LOGGER_INFO,
					"received EAPOL-Key with invalid MIC");
			return;
		}
#endif /* CONFIG_FILS */
		sm->MICVerified = TRUE;
		eloop_cancel_timeout(wpa_send_eapol_timeout, wpa_auth, sm);
		sm->pending_1_of_4_timeout = 0;
	}

	if (key_info & WPA_KEY_INFO_REQUEST) {
		if (sm->MICVerified) {
			sm->req_replay_counter_used = 1;
			os_memcpy(sm->req_replay_counter, key->replay_counter,
				  WPA_REPLAY_COUNTER_LEN);
		} else {
			wpa_auth_logger(wpa_auth, sm->addr, LOGGER_INFO,
					"received EAPOL-Key request with "
					"invalid MIC");
			return;
		}

		/*
		 * TODO: should decrypt key data field if encryption was used;
		 * even though MAC address KDE is not normally encrypted,
		 * supplicant is allowed to encrypt it.
		 */
		if (key_info & WPA_KEY_INFO_ERROR) {
			if (wpa_receive_error_report(
				    wpa_auth, sm,
				    !(key_info & WPA_KEY_INFO_KEY_TYPE)) > 0)
				return; /* STA entry was removed */
		} else if (key_info & WPA_KEY_INFO_KEY_TYPE) {
			wpa_auth_logger(wpa_auth, sm->addr, LOGGER_INFO,
					"received EAPOL-Key Request for new "
					"4-Way Handshake");
			wpa_request_new_ptk(sm);
		} else if (key_data_length > 0 &&
			   wpa_parse_kde_ies(key_data, key_data_length,
					     &kde) == 0 &&
			   kde.mac_addr) {
		} else {
			wpa_auth_logger(wpa_auth, sm->addr, LOGGER_INFO,
					"received EAPOL-Key Request for GTK "
					"rekeying");
			eloop_cancel_timeout(wpa_rekey_gtk, wpa_auth, NULL);
			wpa_rekey_gtk(wpa_auth, NULL);
		}
	} else {
		/* Do not allow the same key replay counter to be reused. */
		wpa_replay_counter_mark_invalid(sm->key_replay,
						key->replay_counter);

		if (msg == PAIRWISE_2) {
			/*
			 * Maintain a copy of the pending EAPOL-Key frames in
			 * case the EAPOL-Key frame was retransmitted. This is
			 * needed to allow EAPOL-Key msg 2/4 reply to another
			 * pending msg 1/4 to update the SNonce to work around
			 * unexpected supplicant behavior.
			 */
			os_memcpy(sm->prev_key_replay, sm->key_replay,
				  sizeof(sm->key_replay));
		} else {
			os_memset(sm->prev_key_replay, 0,
				  sizeof(sm->prev_key_replay));
		}

		/*
		 * Make sure old valid counters are not accepted anymore and
		 * do not get copied again.
		 */
		wpa_replay_counter_mark_invalid(sm->key_replay, NULL);
	}

	os_free(sm->last_rx_eapol_key);
	sm->last_rx_eapol_key = os_memdup(data, data_len);
	if (sm->last_rx_eapol_key == NULL)
		return;
	sm->last_rx_eapol_key_len = data_len;

	sm->rx_eapol_key_secure = !!(key_info & WPA_KEY_INFO_SECURE);
	sm->EAPOLKeyReceived = TRUE;
	sm->EAPOLKeyPairwise = !!(key_info & WPA_KEY_INFO_KEY_TYPE);
	sm->EAPOLKeyRequest = !!(key_info & WPA_KEY_INFO_REQUEST);
	os_memcpy(sm->SNonce, key->key_nonce, WPA_NONCE_LEN);
	wpa_sm_step(sm);
}


static int wpa_gmk_to_gtk(const u8 *gmk, const char *label, const u8 *addr,
			  const u8 *gnonce, u8 *gtk, size_t gtk_len)
{
	u8 data[ETH_ALEN + WPA_NONCE_LEN + 8 + WPA_GTK_MAX_LEN];
	u8 *pos;
	int ret = 0;

	/* GTK = PRF-X(GMK, "Group key expansion",
	 *	AA || GNonce || Time || random data)
	 * The example described in the IEEE 802.11 standard uses only AA and
	 * GNonce as inputs here. Add some more entropy since this derivation
	 * is done only at the Authenticator and as such, does not need to be
	 * exactly same.
	 */
	os_memset(data, 0, sizeof(data));
	os_memcpy(data, addr, ETH_ALEN);
	os_memcpy(data + ETH_ALEN, gnonce, WPA_NONCE_LEN);
	pos = data + ETH_ALEN + WPA_NONCE_LEN;
	wpa_get_ntp_timestamp(pos);
	pos += 8;
	if (random_get_bytes(pos, gtk_len) < 0)
		ret = -1;

#ifdef CONFIG_SHA384
	if (sha384_prf(gmk, WPA_GMK_LEN, label, data, sizeof(data),
		       gtk, gtk_len) < 0)
		ret = -1;
#else /* CONFIG_SHA384 */
#ifdef CONFIG_SHA256
	if (sha256_prf(gmk, WPA_GMK_LEN, label, data, sizeof(data),
		       gtk, gtk_len) < 0)
		ret = -1;
#else /* CONFIG_SHA256 */
	if (sha1_prf(gmk, WPA_GMK_LEN, label, data, sizeof(data),
		     gtk, gtk_len) < 0)
		ret = -1;
#endif /* CONFIG_SHA256 */
#endif /* CONFIG_SHA384 */

	return ret;
}


static void wpa_send_eapol_timeout(void *eloop_ctx, void *timeout_ctx)
{
	struct wpa_authenticator *wpa_auth = eloop_ctx;
	struct wpa_state_machine *sm = timeout_ctx;

	sm->pending_1_of_4_timeout = 0;
	wpa_auth_logger(wpa_auth, sm->addr, LOGGER_DEBUG, "EAPOL-Key timeout");
	sm->TimeoutEvt = TRUE;
	wpa_sm_step(sm);
}


void __wpa_send_eapol(struct wpa_authenticator *wpa_auth,
		      struct wpa_state_machine *sm, int key_info,
		      const u8 *key_rsc, const u8 *nonce,
		      const u8 *kde, size_t kde_len,
		      int keyidx, int encr, int force_version)
{
	struct ieee802_1x_hdr *hdr;
	struct wpa_eapol_key *key;
	size_t len, mic_len, keyhdrlen;
	int alg;
	int key_data_len, pad_len = 0;
	u8 *buf, *pos;
	int version, pairwise;
	int i;
	u8 *key_mic, *key_data;

	mic_len = wpa_mic_len(sm->wpa_key_mgmt, sm->pmk_len);
	keyhdrlen = sizeof(*key) + mic_len + 2;

	len = sizeof(struct ieee802_1x_hdr) + keyhdrlen;

	if (force_version)
		version = force_version;
	else if (wpa_use_akm_defined(sm->wpa_key_mgmt))
		version = WPA_KEY_INFO_TYPE_AKM_DEFINED;
	else if (wpa_use_cmac(sm->wpa_key_mgmt))
		version = WPA_KEY_INFO_TYPE_AES_128_CMAC;
	else if (sm->pairwise != WPA_CIPHER_TKIP)
		version = WPA_KEY_INFO_TYPE_HMAC_SHA1_AES;
	else
		version = WPA_KEY_INFO_TYPE_HMAC_MD5_RC4;

	pairwise = !!(key_info & WPA_KEY_INFO_KEY_TYPE);

	wpa_printf(MSG_DEBUG, "WPA: Send EAPOL(version=%d secure=%d mic=%d "
		   "ack=%d install=%d pairwise=%d kde_len=%lu keyidx=%d "
		   "encr=%d)",
		   version,
		   (key_info & WPA_KEY_INFO_SECURE) ? 1 : 0,
		   (key_info & WPA_KEY_INFO_MIC) ? 1 : 0,
		   (key_info & WPA_KEY_INFO_ACK) ? 1 : 0,
		   (key_info & WPA_KEY_INFO_INSTALL) ? 1 : 0,
		   pairwise, (unsigned long) kde_len, keyidx, encr);

	key_data_len = kde_len;

	if ((version == WPA_KEY_INFO_TYPE_HMAC_SHA1_AES ||
	     wpa_use_aes_key_wrap(sm->wpa_key_mgmt) ||
	     version == WPA_KEY_INFO_TYPE_AES_128_CMAC) && encr) {
		pad_len = key_data_len % 8;
		if (pad_len)
			pad_len = 8 - pad_len;
		key_data_len += pad_len + 8;
	}

	len += key_data_len;
	if (!mic_len && encr)
		len += AES_BLOCK_SIZE;

	hdr = os_zalloc(len);
	if (hdr == NULL)
		return;
	hdr->version = wpa_auth->conf.eapol_version;
	hdr->type = IEEE802_1X_TYPE_EAPOL_KEY;
	hdr->length = host_to_be16(len  - sizeof(*hdr));
	key = (struct wpa_eapol_key *) (hdr + 1);
	key_mic = (u8 *) (key + 1);
	key_data = ((u8 *) (hdr + 1)) + keyhdrlen;

	key->type = sm->wpa == WPA_VERSION_WPA2 ?
		EAPOL_KEY_TYPE_RSN : EAPOL_KEY_TYPE_WPA;
	key_info |= version;
	if (encr && sm->wpa == WPA_VERSION_WPA2)
		key_info |= WPA_KEY_INFO_ENCR_KEY_DATA;
	if (sm->wpa != WPA_VERSION_WPA2)
		key_info |= keyidx << WPA_KEY_INFO_KEY_INDEX_SHIFT;
	WPA_PUT_BE16(key->key_info, key_info);

	alg = pairwise ? sm->pairwise : wpa_auth->conf.wpa_group;
	if (sm->wpa == WPA_VERSION_WPA2 && !pairwise)
		WPA_PUT_BE16(key->key_length, 0);
	else
		WPA_PUT_BE16(key->key_length, wpa_cipher_key_len(alg));

	for (i = RSNA_MAX_EAPOL_RETRIES - 1; i > 0; i--) {
		sm->key_replay[i].valid = sm->key_replay[i - 1].valid;
		os_memcpy(sm->key_replay[i].counter,
			  sm->key_replay[i - 1].counter,
			  WPA_REPLAY_COUNTER_LEN);
	}
	inc_byte_array(sm->key_replay[0].counter, WPA_REPLAY_COUNTER_LEN);
	os_memcpy(key->replay_counter, sm->key_replay[0].counter,
		  WPA_REPLAY_COUNTER_LEN);
	wpa_hexdump(MSG_DEBUG, "WPA: Replay Counter",
		    key->replay_counter, WPA_REPLAY_COUNTER_LEN);
	sm->key_replay[0].valid = TRUE;

	if (nonce)
		os_memcpy(key->key_nonce, nonce, WPA_NONCE_LEN);

	if (key_rsc)
		os_memcpy(key->key_rsc, key_rsc, WPA_KEY_RSC_LEN);

	if (kde && !encr) {
		os_memcpy(key_data, kde, kde_len);
		WPA_PUT_BE16(key_mic + mic_len, kde_len);
#ifdef CONFIG_FILS
	} else if (!mic_len && kde) {
		const u8 *aad[1];
		size_t aad_len[1];

		WPA_PUT_BE16(key_mic, AES_BLOCK_SIZE + kde_len);
		wpa_hexdump_key(MSG_DEBUG, "Plaintext EAPOL-Key Key Data",
				kde, kde_len);

		wpa_hexdump_key(MSG_DEBUG, "WPA: KEK",
				sm->PTK.kek, sm->PTK.kek_len);
		/* AES-SIV AAD from EAPOL protocol version field (inclusive) to
		 * to Key Data (exclusive). */
		aad[0] = (u8 *) hdr;
		aad_len[0] = key_mic + 2 - (u8 *) hdr;
		if (aes_siv_encrypt(sm->PTK.kek, sm->PTK.kek_len, kde, kde_len,
				    1, aad, aad_len, key_mic + 2) < 0) {
			wpa_printf(MSG_DEBUG, "WPA: AES-SIV encryption failed");
			return;
		}

		wpa_hexdump(MSG_DEBUG, "WPA: Encrypted Key Data from SIV",
			    key_mic + 2, AES_BLOCK_SIZE + kde_len);
#endif /* CONFIG_FILS */
	} else if (encr && kde) {
		buf = os_zalloc(key_data_len);
		if (buf == NULL) {
			os_free(hdr);
			return;
		}
		pos = buf;
		os_memcpy(pos, kde, kde_len);
		pos += kde_len;

		if (pad_len)
			*pos++ = 0xdd;

		wpa_hexdump_key(MSG_DEBUG, "Plaintext EAPOL-Key Key Data",
				buf, key_data_len);
		if (version == WPA_KEY_INFO_TYPE_HMAC_SHA1_AES ||
		    wpa_use_aes_key_wrap(sm->wpa_key_mgmt) ||
		    version == WPA_KEY_INFO_TYPE_AES_128_CMAC) {
			wpa_printf(MSG_DEBUG,
				   "WPA: Encrypt Key Data using AES-WRAP (KEK length %u)",
				   (unsigned int) sm->PTK.kek_len);
			if (aes_wrap(sm->PTK.kek, sm->PTK.kek_len,
				     (key_data_len - 8) / 8, buf, key_data)) {
				os_free(hdr);
				os_free(buf);
				return;
			}
			WPA_PUT_BE16(key_mic + mic_len, key_data_len);
#ifndef CONFIG_NO_RC4
		} else if (sm->PTK.kek_len == 16) {
			u8 ek[32];

			wpa_printf(MSG_DEBUG,
				   "WPA: Encrypt Key Data using RC4");
			os_memcpy(key->key_iv,
				  sm->group->Counter + WPA_NONCE_LEN - 16, 16);
			inc_byte_array(sm->group->Counter, WPA_NONCE_LEN);
			os_memcpy(ek, key->key_iv, 16);
			os_memcpy(ek + 16, sm->PTK.kek, sm->PTK.kek_len);
			os_memcpy(key_data, buf, key_data_len);
			rc4_skip(ek, 32, 256, key_data, key_data_len);
			WPA_PUT_BE16(key_mic + mic_len, key_data_len);
#endif /* CONFIG_NO_RC4 */
		} else {
			os_free(hdr);
			os_free(buf);
			return;
		}
		os_free(buf);
	}

	if (key_info & WPA_KEY_INFO_MIC) {
		if (!sm->PTK_valid || !mic_len) {
			wpa_auth_logger(wpa_auth, sm->addr, LOGGER_DEBUG,
					"PTK not valid when sending EAPOL-Key "
					"frame");
			os_free(hdr);
			return;
		}

		if (wpa_eapol_key_mic(sm->PTK.kck, sm->PTK.kck_len,
				      sm->wpa_key_mgmt, version,
				      (u8 *) hdr, len, key_mic) < 0) {
			os_free(hdr);
			return;
		}
#ifdef CONFIG_TESTING_OPTIONS
		if (!pairwise &&
		    wpa_auth->conf.corrupt_gtk_rekey_mic_probability > 0.0 &&
		    drand48() <
		    wpa_auth->conf.corrupt_gtk_rekey_mic_probability) {
			wpa_auth_logger(wpa_auth, sm->addr, LOGGER_INFO,
					"Corrupting group EAPOL-Key Key MIC");
			key_mic[0]++;
		}
#endif /* CONFIG_TESTING_OPTIONS */
	}

	wpa_auth_set_eapol(sm->wpa_auth, sm->addr, WPA_EAPOL_inc_EapolFramesTx,
			   1);
	wpa_auth_send_eapol(wpa_auth, sm->addr, (u8 *) hdr, len,
			    sm->pairwise_set);
	os_free(hdr);
}


static void wpa_send_eapol(struct wpa_authenticator *wpa_auth,
			   struct wpa_state_machine *sm, int key_info,
			   const u8 *key_rsc, const u8 *nonce,
			   const u8 *kde, size_t kde_len,
			   int keyidx, int encr)
{
	int timeout_ms;
	int pairwise = key_info & WPA_KEY_INFO_KEY_TYPE;
	u32 ctr;

	if (sm == NULL)
		return;

	__wpa_send_eapol(wpa_auth, sm, key_info, key_rsc, nonce, kde, kde_len,
			 keyidx, encr, 0);

	ctr = pairwise ? sm->TimeoutCtr : sm->GTimeoutCtr;
	if (ctr == 1 && wpa_auth->conf.tx_status)
		timeout_ms = pairwise ? eapol_key_timeout_first :
			eapol_key_timeout_first_group;
	else
		timeout_ms = eapol_key_timeout_subseq;
	if (wpa_auth->conf.wpa_disable_eapol_key_retries &&
	    (!pairwise || (key_info & WPA_KEY_INFO_MIC)))
		timeout_ms = eapol_key_timeout_no_retrans;
	if (pairwise && ctr == 1 && !(key_info & WPA_KEY_INFO_MIC))
		sm->pending_1_of_4_timeout = 1;
	wpa_printf(MSG_DEBUG, "WPA: Use EAPOL-Key timeout of %u ms (retry "
		   "counter %u)", timeout_ms, ctr);
	eloop_register_timeout(timeout_ms / 1000, (timeout_ms % 1000) * 1000,
			       wpa_send_eapol_timeout, wpa_auth, sm);
}


static int wpa_verify_key_mic(int akmp, size_t pmk_len, struct wpa_ptk *PTK,
			      u8 *data, size_t data_len)
{
	struct ieee802_1x_hdr *hdr;
	struct wpa_eapol_key *key;
	u16 key_info;
	int ret = 0;
	u8 mic[WPA_EAPOL_KEY_MIC_MAX_LEN], *mic_pos;
	size_t mic_len = wpa_mic_len(akmp, pmk_len);

	if (data_len < sizeof(*hdr) + sizeof(*key))
		return -1;

	hdr = (struct ieee802_1x_hdr *) data;
	key = (struct wpa_eapol_key *) (hdr + 1);
	mic_pos = (u8 *) (key + 1);
	key_info = WPA_GET_BE16(key->key_info);
	os_memcpy(mic, mic_pos, mic_len);
	os_memset(mic_pos, 0, mic_len);
	if (wpa_eapol_key_mic(PTK->kck, PTK->kck_len, akmp,
			      key_info & WPA_KEY_INFO_TYPE_MASK,
			      data, data_len, mic_pos) ||
	    os_memcmp_const(mic, mic_pos, mic_len) != 0)
		ret = -1;
	os_memcpy(mic_pos, mic, mic_len);
	return ret;
}


void wpa_remove_ptk(struct wpa_state_machine *sm)
{
	sm->PTK_valid = FALSE;
	os_memset(&sm->PTK, 0, sizeof(sm->PTK));
	if (wpa_auth_set_key(sm->wpa_auth, 0, WPA_ALG_NONE, sm->addr, 0, NULL,
			     0))
		wpa_printf(MSG_DEBUG,
			   "RSN: PTK removal from the driver failed");
	sm->pairwise_set = FALSE;
	eloop_cancel_timeout(wpa_rekey_ptk, sm->wpa_auth, sm);
}


int wpa_auth_sm_event(struct wpa_state_machine *sm, enum wpa_event event)
{
	int remove_ptk = 1;

	if (sm == NULL)
		return -1;

	wpa_auth_vlogger(sm->wpa_auth, sm->addr, LOGGER_DEBUG,
			 "event %d notification", event);

	switch (event) {
	case WPA_AUTH:
#ifdef CONFIG_MESH
		/* PTKs are derived through AMPE */
		if (wpa_auth_start_ampe(sm->wpa_auth, sm->addr)) {
			/* not mesh */
			break;
		}
		return 0;
#endif /* CONFIG_MESH */
	case WPA_ASSOC:
		break;
	case WPA_DEAUTH:
	case WPA_DISASSOC:
		sm->DeauthenticationRequest = TRUE;
		break;
	case WPA_REAUTH:
	case WPA_REAUTH_EAPOL:
		if (!sm->started) {
			/*
			 * When using WPS, we may end up here if the STA
			 * manages to re-associate without the previous STA
			 * entry getting removed. Consequently, we need to make
			 * sure that the WPA state machines gets initialized
			 * properly at this point.
			 */
			wpa_printf(MSG_DEBUG, "WPA state machine had not been "
				   "started - initialize now");
			sm->started = 1;
			sm->Init = TRUE;
			if (wpa_sm_step(sm) == 1)
				return 1; /* should not really happen */
			sm->Init = FALSE;
			sm->AuthenticationRequest = TRUE;
			break;
		}
		if (sm->GUpdateStationKeys) {
			/*
			 * Reauthentication cancels the pending group key
			 * update for this STA.
			 */
			sm->group->GKeyDoneStations--;
			sm->GUpdateStationKeys = FALSE;
			sm->PtkGroupInit = TRUE;
		}
		sm->ReAuthenticationRequest = TRUE;
		break;
	case WPA_ASSOC_FT:
#ifdef CONFIG_IEEE80211R_AP
		wpa_printf(MSG_DEBUG, "FT: Retry PTK configuration "
			   "after association");
		wpa_ft_install_ptk(sm);

		/* Using FT protocol, not WPA auth state machine */
		sm->ft_completed = 1;
		return 0;
#else /* CONFIG_IEEE80211R_AP */
		break;
#endif /* CONFIG_IEEE80211R_AP */
	case WPA_ASSOC_FILS:
#ifdef CONFIG_FILS
		wpa_printf(MSG_DEBUG,
			   "FILS: TK configuration after association");
		fils_set_tk(sm);
		sm->fils_completed = 1;
		return 0;
#else /* CONFIG_FILS */
		break;
#endif /* CONFIG_FILS */
	case WPA_DRV_STA_REMOVED:
		sm->tk_already_set = FALSE;
		return 0;
	}

#ifdef CONFIG_IEEE80211R_AP
	sm->ft_completed = 0;
#endif /* CONFIG_IEEE80211R_AP */

#ifdef CONFIG_IEEE80211W
	if (sm->mgmt_frame_prot && event == WPA_AUTH)
		remove_ptk = 0;
#endif /* CONFIG_IEEE80211W */
#ifdef CONFIG_FILS
	if (wpa_key_mgmt_fils(sm->wpa_key_mgmt) &&
	    (event == WPA_AUTH || event == WPA_ASSOC))
		remove_ptk = 0;
#endif /* CONFIG_FILS */

	if (remove_ptk) {
		sm->PTK_valid = FALSE;
		os_memset(&sm->PTK, 0, sizeof(sm->PTK));

		if (event != WPA_REAUTH_EAPOL)
			wpa_remove_ptk(sm);
	}

	if (sm->in_step_loop) {
		/*
		 * wpa_sm_step() is already running - avoid recursive call to
		 * it by making the existing loop process the new update.
		 */
		sm->changed = TRUE;
		return 0;
	}
	return wpa_sm_step(sm);
}


SM_STATE(WPA_PTK, INITIALIZE)
{
	SM_ENTRY_MA(WPA_PTK, INITIALIZE, wpa_ptk);
	if (sm->Init) {
		/* Init flag is not cleared here, so avoid busy
		 * loop by claiming nothing changed. */
		sm->changed = FALSE;
	}

	sm->keycount = 0;
	if (sm->GUpdateStationKeys)
		sm->group->GKeyDoneStations--;
	sm->GUpdateStationKeys = FALSE;
	if (sm->wpa == WPA_VERSION_WPA)
		sm->PInitAKeys = FALSE;
	if (1 /* Unicast cipher supported AND (ESS OR ((IBSS or WDS) and
	       * Local AA > Remote AA)) */) {
		sm->Pair = TRUE;
	}
	wpa_auth_set_eapol(sm->wpa_auth, sm->addr, WPA_EAPOL_portEnabled, 0);
	wpa_remove_ptk(sm);
	wpa_auth_set_eapol(sm->wpa_auth, sm->addr, WPA_EAPOL_portValid, 0);
	sm->TimeoutCtr = 0;
	if (wpa_key_mgmt_wpa_psk(sm->wpa_key_mgmt) ||
	    sm->wpa_key_mgmt == WPA_KEY_MGMT_DPP ||
	    sm->wpa_key_mgmt == WPA_KEY_MGMT_OWE) {
		wpa_auth_set_eapol(sm->wpa_auth, sm->addr,
				   WPA_EAPOL_authorized, 0);
	}
}


SM_STATE(WPA_PTK, DISCONNECT)
{
	u16 reason = sm->disconnect_reason;

	SM_ENTRY_MA(WPA_PTK, DISCONNECT, wpa_ptk);
	sm->Disconnect = FALSE;
	sm->disconnect_reason = 0;
	if (!reason)
		reason = WLAN_REASON_PREV_AUTH_NOT_VALID;
	wpa_sta_disconnect(sm->wpa_auth, sm->addr, reason);
}


SM_STATE(WPA_PTK, DISCONNECTED)
{
	SM_ENTRY_MA(WPA_PTK, DISCONNECTED, wpa_ptk);
	sm->DeauthenticationRequest = FALSE;
}


SM_STATE(WPA_PTK, AUTHENTICATION)
{
	SM_ENTRY_MA(WPA_PTK, AUTHENTICATION, wpa_ptk);
	os_memset(&sm->PTK, 0, sizeof(sm->PTK));
	sm->PTK_valid = FALSE;
	wpa_auth_set_eapol(sm->wpa_auth, sm->addr, WPA_EAPOL_portControl_Auto,
			   1);
	wpa_auth_set_eapol(sm->wpa_auth, sm->addr, WPA_EAPOL_portEnabled, 1);
	sm->AuthenticationRequest = FALSE;
}


static void wpa_group_ensure_init(struct wpa_authenticator *wpa_auth,
				  struct wpa_group *group)
{
	if (group->first_sta_seen)
		return;
	/*
	 * System has run bit further than at the time hostapd was started
	 * potentially very early during boot up. This provides better chances
	 * of collecting more randomness on embedded systems. Re-initialize the
	 * GMK and Counter here to improve their strength if there was not
	 * enough entropy available immediately after system startup.
	 */
	wpa_printf(MSG_DEBUG, "WPA: Re-initialize GMK/Counter on first "
		   "station");
	if (random_pool_ready() != 1) {
		wpa_printf(MSG_INFO, "WPA: Not enough entropy in random pool "
			   "to proceed - reject first 4-way handshake");
		group->reject_4way_hs_for_entropy = TRUE;
	} else {
		group->first_sta_seen = TRUE;
		group->reject_4way_hs_for_entropy = FALSE;
	}

	if (wpa_group_init_gmk_and_counter(wpa_auth, group) < 0 ||
	    wpa_gtk_update(wpa_auth, group) < 0 ||
	    wpa_group_config_group_keys(wpa_auth, group) < 0) {
		wpa_printf(MSG_INFO, "WPA: GMK/GTK setup failed");
		group->first_sta_seen = FALSE;
		group->reject_4way_hs_for_entropy = TRUE;
	}
}


SM_STATE(WPA_PTK, AUTHENTICATION2)
{
	SM_ENTRY_MA(WPA_PTK, AUTHENTICATION2, wpa_ptk);

	wpa_group_ensure_init(sm->wpa_auth, sm->group);
	sm->ReAuthenticationRequest = FALSE;

	/*
	 * Definition of ANonce selection in IEEE Std 802.11i-2004 is somewhat
	 * ambiguous. The Authenticator state machine uses a counter that is
	 * incremented by one for each 4-way handshake. However, the security
	 * analysis of 4-way handshake points out that unpredictable nonces
	 * help in preventing precomputation attacks. Instead of the state
	 * machine definition, use an unpredictable nonce value here to provide
	 * stronger protection against potential precomputation attacks.
	 */
	if (random_get_bytes(sm->ANonce, WPA_NONCE_LEN)) {
		wpa_printf(MSG_ERROR, "WPA: Failed to get random data for "
			   "ANonce.");
		sm->Disconnect = TRUE;
		return;
	}
	wpa_hexdump(MSG_DEBUG, "WPA: Assign ANonce", sm->ANonce,
		    WPA_NONCE_LEN);
	/* IEEE 802.11i does not clear TimeoutCtr here, but this is more
	 * logical place than INITIALIZE since AUTHENTICATION2 can be
	 * re-entered on ReAuthenticationRequest without going through
	 * INITIALIZE. */
	sm->TimeoutCtr = 0;
}


static int wpa_auth_sm_ptk_update(struct wpa_state_machine *sm)
{
	if (random_get_bytes(sm->ANonce, WPA_NONCE_LEN)) {
		wpa_printf(MSG_ERROR,
			   "WPA: Failed to get random data for ANonce");
		sm->Disconnect = TRUE;
		return -1;
	}
	wpa_hexdump(MSG_DEBUG, "WPA: Assign new ANonce", sm->ANonce,
		    WPA_NONCE_LEN);
	sm->TimeoutCtr = 0;
	return 0;
}


SM_STATE(WPA_PTK, INITPMK)
{
	u8 msk[2 * PMK_LEN];
	size_t len = 2 * PMK_LEN;

	SM_ENTRY_MA(WPA_PTK, INITPMK, wpa_ptk);
#ifdef CONFIG_IEEE80211R_AP
	sm->xxkey_len = 0;
#endif /* CONFIG_IEEE80211R_AP */
	if (sm->pmksa) {
		wpa_printf(MSG_DEBUG, "WPA: PMK from PMKSA cache");
		os_memcpy(sm->PMK, sm->pmksa->pmk, sm->pmksa->pmk_len);
		sm->pmk_len = sm->pmksa->pmk_len;
#ifdef CONFIG_DPP
	} else if (sm->wpa_key_mgmt == WPA_KEY_MGMT_DPP) {
		wpa_printf(MSG_DEBUG,
			   "DPP: No PMKSA cache entry for STA - reject connection");
		sm->Disconnect = TRUE;
		sm->disconnect_reason = WLAN_REASON_INVALID_PMKID;
		return;
#endif /* CONFIG_DPP */
	} else if (wpa_auth_get_msk(sm->wpa_auth, sm->addr, msk, &len) == 0) {
		unsigned int pmk_len;

		if (wpa_key_mgmt_sha384(sm->wpa_key_mgmt))
			pmk_len = PMK_LEN_SUITE_B_192;
		else
			pmk_len = PMK_LEN;
		wpa_printf(MSG_DEBUG, "WPA: PMK from EAPOL state machine "
			   "(MSK len=%lu PMK len=%u)", (unsigned long) len,
			   pmk_len);
		if (len < pmk_len) {
			wpa_printf(MSG_DEBUG,
				   "WPA: MSK not long enough (%u) to create PMK (%u)",
				   (unsigned int) len, (unsigned int) pmk_len);
			sm->Disconnect = TRUE;
			return;
		}
		os_memcpy(sm->PMK, msk, pmk_len);
		sm->pmk_len = pmk_len;
#ifdef CONFIG_IEEE80211R_AP
		if (len >= 2 * PMK_LEN) {
			os_memcpy(sm->xxkey, msk + PMK_LEN, PMK_LEN);
			sm->xxkey_len = PMK_LEN;
		}
#endif /* CONFIG_IEEE80211R_AP */
	} else {
		wpa_printf(MSG_DEBUG, "WPA: Could not get PMK, get_msk: %p",
			   sm->wpa_auth->cb->get_msk);
		sm->Disconnect = TRUE;
		return;
	}
	os_memset(msk, 0, sizeof(msk));

	sm->req_replay_counter_used = 0;
	/* IEEE 802.11i does not set keyRun to FALSE, but not doing this
	 * will break reauthentication since EAPOL state machines may not be
	 * get into AUTHENTICATING state that clears keyRun before WPA state
	 * machine enters AUTHENTICATION2 state and goes immediately to INITPMK
	 * state and takes PMK from the previously used AAA Key. This will
	 * eventually fail in 4-Way Handshake because Supplicant uses PMK
	 * derived from the new AAA Key. Setting keyRun = FALSE here seems to
	 * be good workaround for this issue. */
	wpa_auth_set_eapol(sm->wpa_auth, sm->addr, WPA_EAPOL_keyRun, 0);
}


SM_STATE(WPA_PTK, INITPSK)
{
	const u8 *psk;
	size_t psk_len;

	SM_ENTRY_MA(WPA_PTK, INITPSK, wpa_ptk);
	psk = wpa_auth_get_psk(sm->wpa_auth, sm->addr, sm->p2p_dev_addr, NULL,
			       &psk_len);
	if (psk) {
		os_memcpy(sm->PMK, psk, psk_len);
		sm->pmk_len = psk_len;
#ifdef CONFIG_IEEE80211R_AP
		os_memcpy(sm->xxkey, psk, PMK_LEN);
		sm->xxkey_len = PMK_LEN;
#endif /* CONFIG_IEEE80211R_AP */
	}
#ifdef CONFIG_SAE
	if (wpa_auth_uses_sae(sm) && sm->pmksa) {
		wpa_printf(MSG_DEBUG, "SAE: PMK from PMKSA cache");
		os_memcpy(sm->PMK, sm->pmksa->pmk, sm->pmksa->pmk_len);
		sm->pmk_len = sm->pmksa->pmk_len;
	}
#endif /* CONFIG_SAE */
	sm->req_replay_counter_used = 0;
}


SM_STATE(WPA_PTK, PTKSTART)
{
	u8 buf[2 + RSN_SELECTOR_LEN + PMKID_LEN], *pmkid = NULL;
	size_t pmkid_len = 0;

	SM_ENTRY_MA(WPA_PTK, PTKSTART, wpa_ptk);
	sm->PTKRequest = FALSE;
	sm->TimeoutEvt = FALSE;
	sm->alt_snonce_valid = FALSE;

	sm->TimeoutCtr++;
	if (sm->TimeoutCtr > sm->wpa_auth->conf.wpa_pairwise_update_count) {
		/* No point in sending the EAPOL-Key - we will disconnect
		 * immediately following this. */
		return;
	}

	wpa_auth_logger(sm->wpa_auth, sm->addr, LOGGER_DEBUG,
			"sending 1/4 msg of 4-Way Handshake");
	/*
	 * TODO: Could add PMKID even with WPA2-PSK, but only if there is only
	 * one possible PSK for this STA.
	 */
	if (sm->wpa == WPA_VERSION_WPA2 &&
	    (wpa_key_mgmt_wpa_ieee8021x(sm->wpa_key_mgmt) ||
	     (sm->wpa_key_mgmt == WPA_KEY_MGMT_OWE && sm->pmksa) ||
	     wpa_key_mgmt_sae(sm->wpa_key_mgmt)) &&
	    sm->wpa_key_mgmt != WPA_KEY_MGMT_OSEN) {
		pmkid = buf;
		pmkid_len = 2 + RSN_SELECTOR_LEN + PMKID_LEN;
		pmkid[0] = WLAN_EID_VENDOR_SPECIFIC;
		pmkid[1] = RSN_SELECTOR_LEN + PMKID_LEN;
		RSN_SELECTOR_PUT(&pmkid[2], RSN_KEY_DATA_PMKID);
		if (sm->pmksa) {
			wpa_hexdump(MSG_DEBUG,
				    "RSN: Message 1/4 PMKID from PMKSA entry",
				    sm->pmksa->pmkid, PMKID_LEN);
			os_memcpy(&pmkid[2 + RSN_SELECTOR_LEN],
				  sm->pmksa->pmkid, PMKID_LEN);
		} else if (wpa_key_mgmt_suite_b(sm->wpa_key_mgmt)) {
			/* No KCK available to derive PMKID */
			wpa_printf(MSG_DEBUG,
				   "RSN: No KCK available to derive PMKID for message 1/4");
			pmkid = NULL;
#ifdef CONFIG_SAE
		} else if (wpa_key_mgmt_sae(sm->wpa_key_mgmt)) {
			if (sm->pmkid_set) {
				wpa_hexdump(MSG_DEBUG,
					    "RSN: Message 1/4 PMKID from SAE",
					    sm->pmkid, PMKID_LEN);
				os_memcpy(&pmkid[2 + RSN_SELECTOR_LEN],
					  sm->pmkid, PMKID_LEN);
			} else {
				/* No PMKID available */
				wpa_printf(MSG_DEBUG,
					   "RSN: No SAE PMKID available for message 1/4");
				pmkid = NULL;
			}
#endif /* CONFIG_SAE */
		} else {
			/*
			 * Calculate PMKID since no PMKSA cache entry was
			 * available with pre-calculated PMKID.
			 */
			rsn_pmkid(sm->PMK, sm->pmk_len, sm->wpa_auth->addr,
				  sm->addr, &pmkid[2 + RSN_SELECTOR_LEN],
				  sm->wpa_key_mgmt);
			wpa_hexdump(MSG_DEBUG,
				    "RSN: Message 1/4 PMKID derived from PMK",
				    &pmkid[2 + RSN_SELECTOR_LEN], PMKID_LEN);
		}
	}
	wpa_send_eapol(sm->wpa_auth, sm,
		       WPA_KEY_INFO_ACK | WPA_KEY_INFO_KEY_TYPE, NULL,
		       sm->ANonce, pmkid, pmkid_len, 0, 0);
}


static int wpa_derive_ptk(struct wpa_state_machine *sm, const u8 *snonce,
			  const u8 *pmk, unsigned int pmk_len,
			  struct wpa_ptk *ptk)
{
#ifdef CONFIG_IEEE80211R_AP
	if (wpa_key_mgmt_ft(sm->wpa_key_mgmt))
		return wpa_auth_derive_ptk_ft(sm, pmk, ptk);
#endif /* CONFIG_IEEE80211R_AP */

	return wpa_pmk_to_ptk(pmk, pmk_len, "Pairwise key expansion",
			      sm->wpa_auth->addr, sm->addr, sm->ANonce, snonce,
			      ptk, sm->wpa_key_mgmt, sm->pairwise);
}


#ifdef CONFIG_FILS

int fils_auth_pmk_to_ptk(struct wpa_state_machine *sm, const u8 *pmk,
			 size_t pmk_len, const u8 *snonce, const u8 *anonce,
			 const u8 *dhss, size_t dhss_len,
			 struct wpabuf *g_sta, struct wpabuf *g_ap)
{
	u8 ick[FILS_ICK_MAX_LEN];
	size_t ick_len;
	int res;
	u8 fils_ft[FILS_FT_MAX_LEN];
	size_t fils_ft_len = 0;

	res = fils_pmk_to_ptk(pmk, pmk_len, sm->addr, sm->wpa_auth->addr,
			      snonce, anonce, dhss, dhss_len,
			      &sm->PTK, ick, &ick_len,
			      sm->wpa_key_mgmt, sm->pairwise,
			      fils_ft, &fils_ft_len);
	if (res < 0)
		return res;
	sm->PTK_valid = TRUE;
	sm->tk_already_set = FALSE;

#ifdef CONFIG_IEEE80211R_AP
	if (fils_ft_len) {
		struct wpa_authenticator *wpa_auth = sm->wpa_auth;
		struct wpa_auth_config *conf = &wpa_auth->conf;
		u8 pmk_r0[PMK_LEN], pmk_r0_name[WPA_PMK_NAME_LEN];

		if (wpa_derive_pmk_r0(fils_ft, fils_ft_len,
				      conf->ssid, conf->ssid_len,
				      conf->mobility_domain,
				      conf->r0_key_holder,
				      conf->r0_key_holder_len,
				      sm->addr, pmk_r0, pmk_r0_name) < 0)
			return -1;

		wpa_hexdump_key(MSG_DEBUG, "FILS+FT: PMK-R0", pmk_r0, PMK_LEN);
		wpa_hexdump(MSG_DEBUG, "FILS+FT: PMKR0Name",
			    pmk_r0_name, WPA_PMK_NAME_LEN);
		wpa_ft_store_pmk_r0(wpa_auth, sm->addr, pmk_r0, pmk_r0_name,
				    sm->pairwise);
		os_memset(fils_ft, 0, sizeof(fils_ft));
	}
#endif /* CONFIG_IEEE80211R_AP */

	res = fils_key_auth_sk(ick, ick_len, snonce, anonce,
			       sm->addr, sm->wpa_auth->addr,
			       g_sta ? wpabuf_head(g_sta) : NULL,
			       g_sta ? wpabuf_len(g_sta) : 0,
			       g_ap ? wpabuf_head(g_ap) : NULL,
			       g_ap ? wpabuf_len(g_ap) : 0,
			       sm->wpa_key_mgmt, sm->fils_key_auth_sta,
			       sm->fils_key_auth_ap,
			       &sm->fils_key_auth_len);
	os_memset(ick, 0, sizeof(ick));

	/* Store nonces for (Re)Association Request/Response frame processing */
	os_memcpy(sm->SNonce, snonce, FILS_NONCE_LEN);
	os_memcpy(sm->ANonce, anonce, FILS_NONCE_LEN);

	return res;
}


static int wpa_aead_decrypt(struct wpa_state_machine *sm, struct wpa_ptk *ptk,
			    u8 *buf, size_t buf_len, u16 *_key_data_len)
{
	struct ieee802_1x_hdr *hdr;
	struct wpa_eapol_key *key;
	u8 *pos;
	u16 key_data_len;
	u8 *tmp;
	const u8 *aad[1];
	size_t aad_len[1];

	hdr = (struct ieee802_1x_hdr *) buf;
	key = (struct wpa_eapol_key *) (hdr + 1);
	pos = (u8 *) (key + 1);
	key_data_len = WPA_GET_BE16(pos);
	if (key_data_len < AES_BLOCK_SIZE ||
	    key_data_len > buf_len - sizeof(*hdr) - sizeof(*key) - 2) {
		wpa_auth_logger(sm->wpa_auth, sm->addr, LOGGER_INFO,
				"No room for AES-SIV data in the frame");
		return -1;
	}
	pos += 2; /* Pointing at the Encrypted Key Data field */

	tmp = os_malloc(key_data_len);
	if (!tmp)
		return -1;

	/* AES-SIV AAD from EAPOL protocol version field (inclusive) to
	 * to Key Data (exclusive). */
	aad[0] = buf;
	aad_len[0] = pos - buf;
	if (aes_siv_decrypt(ptk->kek, ptk->kek_len, pos, key_data_len,
			    1, aad, aad_len, tmp) < 0) {
		wpa_auth_logger(sm->wpa_auth, sm->addr, LOGGER_INFO,
				"Invalid AES-SIV data in the frame");
		bin_clear_free(tmp, key_data_len);
		return -1;
	}

	/* AEAD decryption and validation completed successfully */
	key_data_len -= AES_BLOCK_SIZE;
	wpa_hexdump_key(MSG_DEBUG, "WPA: Decrypted Key Data",
			tmp, key_data_len);

	/* Replace Key Data field with the decrypted version */
	os_memcpy(pos, tmp, key_data_len);
	pos -= 2; /* Key Data Length field */
	WPA_PUT_BE16(pos, key_data_len);
	bin_clear_free(tmp, key_data_len);
	if (_key_data_len)
		*_key_data_len = key_data_len;
	return 0;
}


const u8 * wpa_fils_validate_fils_session(struct wpa_state_machine *sm,
					  const u8 *ies, size_t ies_len,
					  const u8 *fils_session)
{
	const u8 *ie, *end;
	const u8 *session = NULL;

	if (!wpa_key_mgmt_fils(sm->wpa_key_mgmt)) {
		wpa_printf(MSG_DEBUG,
			   "FILS: Not a FILS AKM - reject association");
		return NULL;
	}

	/* Verify Session element */
	ie = ies;
	end = ((const u8 *) ie) + ies_len;
	while (ie + 1 < end) {
		if (ie + 2 + ie[1] > end)
			break;
		if (ie[0] == WLAN_EID_EXTENSION &&
		    ie[1] >= 1 + FILS_SESSION_LEN &&
		    ie[2] == WLAN_EID_EXT_FILS_SESSION) {
			session = ie;
			break;
		}
		ie += 2 + ie[1];
	}

	if (!session) {
		wpa_printf(MSG_DEBUG,
			   "FILS: %s: Could not find FILS Session element in Assoc Req - reject",
			   __func__);
		return NULL;
	}

	if (!fils_session) {
		wpa_printf(MSG_DEBUG,
			   "FILS: %s: Could not find FILS Session element in STA entry - reject",
			   __func__);
		return NULL;
	}

	if (os_memcmp(fils_session, session + 3, FILS_SESSION_LEN) != 0) {
		wpa_printf(MSG_DEBUG, "FILS: Session mismatch");
		wpa_hexdump(MSG_DEBUG, "FILS: Expected FILS Session",
			    fils_session, FILS_SESSION_LEN);
		wpa_hexdump(MSG_DEBUG, "FILS: Received FILS Session",
			    session + 3, FILS_SESSION_LEN);
		return NULL;
	}
	return session;
}


int wpa_fils_validate_key_confirm(struct wpa_state_machine *sm, const u8 *ies,
				  size_t ies_len)
{
	struct ieee802_11_elems elems;

	if (ieee802_11_parse_elems(ies, ies_len, &elems, 1) == ParseFailed) {
		wpa_printf(MSG_DEBUG,
			   "FILS: Failed to parse decrypted elements");
		return -1;
	}

	if (!elems.fils_session) {
		wpa_printf(MSG_DEBUG, "FILS: No FILS Session element");
		return -1;
	}

	if (!elems.fils_key_confirm) {
		wpa_printf(MSG_DEBUG, "FILS: No FILS Key Confirm element");
		return -1;
	}

	if (elems.fils_key_confirm_len != sm->fils_key_auth_len) {
		wpa_printf(MSG_DEBUG,
			   "FILS: Unexpected Key-Auth length %d (expected %d)",
			   elems.fils_key_confirm_len,
			   (int) sm->fils_key_auth_len);
		return -1;
	}

	if (os_memcmp(elems.fils_key_confirm, sm->fils_key_auth_sta,
		      sm->fils_key_auth_len) != 0) {
		wpa_printf(MSG_DEBUG, "FILS: Key-Auth mismatch");
		wpa_hexdump(MSG_DEBUG, "FILS: Received Key-Auth",
			    elems.fils_key_confirm, elems.fils_key_confirm_len);
		wpa_hexdump(MSG_DEBUG, "FILS: Expected Key-Auth",
			    sm->fils_key_auth_sta, sm->fils_key_auth_len);
		return -1;
	}

	return 0;
}


int fils_decrypt_assoc(struct wpa_state_machine *sm, const u8 *fils_session,
		       const struct ieee80211_mgmt *mgmt, size_t frame_len,
		       u8 *pos, size_t left)
{
	u16 fc, stype;
	const u8 *end, *ie_start, *ie, *session, *crypt;
	const u8 *aad[5];
	size_t aad_len[5];

	if (!sm || !sm->PTK_valid) {
		wpa_printf(MSG_DEBUG,
			   "FILS: No KEK to decrypt Assocication Request frame");
		return -1;
	}

	if (!wpa_key_mgmt_fils(sm->wpa_key_mgmt)) {
		wpa_printf(MSG_DEBUG,
			   "FILS: Not a FILS AKM - reject association");
		return -1;
	}

	end = ((const u8 *) mgmt) + frame_len;
	fc = le_to_host16(mgmt->frame_control);
	stype = WLAN_FC_GET_STYPE(fc);
	if (stype == WLAN_FC_STYPE_REASSOC_REQ)
		ie_start = mgmt->u.reassoc_req.variable;
	else
		ie_start = mgmt->u.assoc_req.variable;
	ie = ie_start;

	/*
	 * Find FILS Session element which is the last unencrypted element in
	 * the frame.
	 */
	session = wpa_fils_validate_fils_session(sm, ie, end - ie,
						 fils_session);
	if (!session) {
		wpa_printf(MSG_DEBUG, "FILS: Session validation failed");
		return -1;
	}

	crypt = session + 2 + session[1];

	if (end - crypt < AES_BLOCK_SIZE) {
		wpa_printf(MSG_DEBUG,
			   "FILS: Too short frame to include AES-SIV data");
		return -1;
	}

	/* AES-SIV AAD vectors */

	/* The STA's MAC address */
	aad[0] = mgmt->sa;
	aad_len[0] = ETH_ALEN;
	/* The AP's BSSID */
	aad[1] = mgmt->da;
	aad_len[1] = ETH_ALEN;
	/* The STA's nonce */
	aad[2] = sm->SNonce;
	aad_len[2] = FILS_NONCE_LEN;
	/* The AP's nonce */
	aad[3] = sm->ANonce;
	aad_len[3] = FILS_NONCE_LEN;
	/*
	 * The (Re)Association Request frame from the Capability Information
	 * field to the FILS Session element (both inclusive).
	 */
	aad[4] = (const u8 *) &mgmt->u.assoc_req.capab_info;
	aad_len[4] = crypt - aad[4];

	if (aes_siv_decrypt(sm->PTK.kek, sm->PTK.kek_len, crypt, end - crypt,
			    5, aad, aad_len, pos + (crypt - ie_start)) < 0) {
		wpa_printf(MSG_DEBUG,
			   "FILS: Invalid AES-SIV data in the frame");
		return -1;
	}
	wpa_hexdump(MSG_DEBUG, "FILS: Decrypted Association Request elements",
		    pos, left - AES_BLOCK_SIZE);

	if (wpa_fils_validate_key_confirm(sm, pos, left - AES_BLOCK_SIZE) < 0) {
		wpa_printf(MSG_DEBUG, "FILS: Key Confirm validation failed");
		return -1;
	}

	return left - AES_BLOCK_SIZE;
}


int fils_encrypt_assoc(struct wpa_state_machine *sm, u8 *buf,
		       size_t current_len, size_t max_len,
		       const struct wpabuf *hlp)
{
	u8 *end = buf + max_len;
	u8 *pos = buf + current_len;
	struct ieee80211_mgmt *mgmt;
	struct wpabuf *plain;
	const u8 *aad[5];
	size_t aad_len[5];

	if (!sm || !sm->PTK_valid)
		return -1;

	wpa_hexdump(MSG_DEBUG,
		    "FILS: Association Response frame before FILS processing",
		    buf, current_len);

	mgmt = (struct ieee80211_mgmt *) buf;

	/* AES-SIV AAD vectors */

	/* The AP's BSSID */
	aad[0] = mgmt->sa;
	aad_len[0] = ETH_ALEN;
	/* The STA's MAC address */
	aad[1] = mgmt->da;
	aad_len[1] = ETH_ALEN;
	/* The AP's nonce */
	aad[2] = sm->ANonce;
	aad_len[2] = FILS_NONCE_LEN;
	/* The STA's nonce */
	aad[3] = sm->SNonce;
	aad_len[3] = FILS_NONCE_LEN;
	/*
	 * The (Re)Association Response frame from the Capability Information
	 * field (the same offset in both Association and Reassociation
	 * Response frames) to the FILS Session element (both inclusive).
	 */
	aad[4] = (const u8 *) &mgmt->u.assoc_resp.capab_info;
	aad_len[4] = pos - aad[4];

	/* The following elements will be encrypted with AES-SIV */
	plain = fils_prepare_plainbuf(sm, hlp);
	if (!plain) {
		wpa_printf(MSG_DEBUG, "FILS: Plain buffer prep failed");
		return -1;
	}

	if (pos + wpabuf_len(plain) + AES_BLOCK_SIZE > end) {
		wpa_printf(MSG_DEBUG,
			   "FILS: Not enough room for FILS elements");
		wpabuf_free(plain);
		return -1;
	}

	wpa_hexdump_buf_key(MSG_DEBUG, "FILS: Association Response plaintext",
			    plain);

	if (aes_siv_encrypt(sm->PTK.kek, sm->PTK.kek_len,
			    wpabuf_head(plain), wpabuf_len(plain),
			    5, aad, aad_len, pos) < 0) {
		wpabuf_free(plain);
		return -1;
	}

	wpa_hexdump(MSG_DEBUG,
		    "FILS: Encrypted Association Response elements",
		    pos, AES_BLOCK_SIZE + wpabuf_len(plain));
	current_len += wpabuf_len(plain) + AES_BLOCK_SIZE;
	wpabuf_free(plain);

	sm->fils_completed = 1;

	return current_len;
}


static struct wpabuf * fils_prepare_plainbuf(struct wpa_state_machine *sm,
					     const struct wpabuf *hlp)
{
	struct wpabuf *plain;
	u8 *len, *tmp, *tmp2;
	u8 hdr[2];
	u8 *gtk, dummy_gtk[32];
	size_t gtk_len;
	struct wpa_group *gsm;

	plain = wpabuf_alloc(1000);
	if (!plain)
		return NULL;

	/* TODO: FILS Public Key */

	/* FILS Key Confirmation */
	wpabuf_put_u8(plain, WLAN_EID_EXTENSION); /* Element ID */
	wpabuf_put_u8(plain, 1 + sm->fils_key_auth_len); /* Length */
	/* Element ID Extension */
	wpabuf_put_u8(plain, WLAN_EID_EXT_FILS_KEY_CONFIRM);
	wpabuf_put_data(plain, sm->fils_key_auth_ap, sm->fils_key_auth_len);

	/* FILS HLP Container */
	if (hlp)
		wpabuf_put_buf(plain, hlp);

	/* TODO: FILS IP Address Assignment */

	/* Key Delivery */
	gsm = sm->group;
	wpabuf_put_u8(plain, WLAN_EID_EXTENSION); /* Element ID */
	len = wpabuf_put(plain, 1);
	wpabuf_put_u8(plain, WLAN_EID_EXT_KEY_DELIVERY);
	wpa_auth_get_seqnum(sm->wpa_auth, NULL, gsm->GN,
			    wpabuf_put(plain, WPA_KEY_RSC_LEN));
	/* GTK KDE */
	gtk = gsm->GTK[gsm->GN - 1];
	gtk_len = gsm->GTK_len;
	if (sm->wpa_auth->conf.disable_gtk) {
		/*
		 * Provide unique random GTK to each STA to prevent use
		 * of GTK in the BSS.
		 */
		if (random_get_bytes(dummy_gtk, gtk_len) < 0) {
			wpabuf_free(plain);
			return NULL;
		}
		gtk = dummy_gtk;
	}
	hdr[0] = gsm->GN & 0x03;
	hdr[1] = 0;
	tmp = wpabuf_put(plain, 0);
	tmp2 = wpa_add_kde(tmp, RSN_KEY_DATA_GROUPKEY, hdr, 2,
			   gtk, gtk_len);
	wpabuf_put(plain, tmp2 - tmp);

	/* IGTK KDE */
	tmp = wpabuf_put(plain, 0);
	tmp2 = ieee80211w_kde_add(sm, tmp);
	wpabuf_put(plain, tmp2 - tmp);

	*len = (u8 *) wpabuf_put(plain, 0) - len - 1;
	return plain;
}


int fils_set_tk(struct wpa_state_machine *sm)
{
	enum wpa_alg alg;
	int klen;

	if (!sm || !sm->PTK_valid) {
		wpa_printf(MSG_DEBUG, "FILS: No valid PTK available to set TK");
		return -1;
	}
	if (sm->tk_already_set) {
		wpa_printf(MSG_DEBUG, "FILS: TK already set to the driver");
		return -1;
	}

	alg = wpa_cipher_to_alg(sm->pairwise);
	klen = wpa_cipher_key_len(sm->pairwise);

	wpa_printf(MSG_DEBUG, "FILS: Configure TK to the driver");
	if (wpa_auth_set_key(sm->wpa_auth, 0, alg, sm->addr, 0,
			     sm->PTK.tk, klen)) {
		wpa_printf(MSG_DEBUG, "FILS: Failed to set TK to the driver");
		return -1;
	}
	sm->tk_already_set = TRUE;

	return 0;
}


u8 * hostapd_eid_assoc_fils_session(struct wpa_state_machine *sm, u8 *buf,
				    const u8 *fils_session, struct wpabuf *hlp)
{
	struct wpabuf *plain;
	u8 *pos = buf;

	/* FILS Session */
	*pos++ = WLAN_EID_EXTENSION; /* Element ID */
	*pos++ = 1 + FILS_SESSION_LEN; /* Length */
	*pos++ = WLAN_EID_EXT_FILS_SESSION; /* Element ID Extension */
	os_memcpy(pos, fils_session, FILS_SESSION_LEN);
	pos += FILS_SESSION_LEN;

	plain = fils_prepare_plainbuf(sm, hlp);
	if (!plain) {
		wpa_printf(MSG_DEBUG, "FILS: Plain buffer prep failed");
		return NULL;
	}

	os_memcpy(pos, wpabuf_head(plain), wpabuf_len(plain));
	pos += wpabuf_len(plain);

	wpa_printf(MSG_DEBUG, "%s: plain buf_len: %u", __func__,
		   (unsigned int) wpabuf_len(plain));
	wpabuf_free(plain);
	sm->fils_completed = 1;
	return pos;
}

#endif /* CONFIG_FILS */


SM_STATE(WPA_PTK, PTKCALCNEGOTIATING)
{
	struct wpa_authenticator *wpa_auth = sm->wpa_auth;
	struct wpa_ptk PTK;
	int ok = 0, psk_found = 0;
	const u8 *pmk = NULL;
	size_t pmk_len;
	int ft;
	const u8 *eapol_key_ie, *key_data, *mic;
	u16 key_data_length;
	size_t mic_len, eapol_key_ie_len;
	struct ieee802_1x_hdr *hdr;
	struct wpa_eapol_key *key;
	struct wpa_eapol_ie_parse kde;

	SM_ENTRY_MA(WPA_PTK, PTKCALCNEGOTIATING, wpa_ptk);
	sm->EAPOLKeyReceived = FALSE;
	sm->update_snonce = FALSE;
	os_memset(&PTK, 0, sizeof(PTK));

	mic_len = wpa_mic_len(sm->wpa_key_mgmt, sm->pmk_len);

	/* WPA with IEEE 802.1X: use the derived PMK from EAP
	 * WPA-PSK: iterate through possible PSKs and select the one matching
	 * the packet */
	for (;;) {
		if (wpa_key_mgmt_wpa_psk(sm->wpa_key_mgmt) &&
		    !wpa_key_mgmt_sae(sm->wpa_key_mgmt)) {
			pmk = wpa_auth_get_psk(sm->wpa_auth, sm->addr,
					       sm->p2p_dev_addr, pmk, &pmk_len);
			if (pmk == NULL)
				break;
			psk_found = 1;
#ifdef CONFIG_IEEE80211R_AP
			if (wpa_key_mgmt_ft_psk(sm->wpa_key_mgmt)) {
				os_memcpy(sm->xxkey, pmk, pmk_len);
				sm->xxkey_len = pmk_len;
			}
#endif /* CONFIG_IEEE80211R_AP */
		} else {
			pmk = sm->PMK;
			pmk_len = sm->pmk_len;
		}

		if (wpa_derive_ptk(sm, sm->SNonce, pmk, pmk_len, &PTK) < 0)
			break;

		if (mic_len &&
		    wpa_verify_key_mic(sm->wpa_key_mgmt, pmk_len, &PTK,
				       sm->last_rx_eapol_key,
				       sm->last_rx_eapol_key_len) == 0) {
			ok = 1;
			break;
		}

#ifdef CONFIG_FILS
		if (!mic_len &&
		    wpa_aead_decrypt(sm, &PTK, sm->last_rx_eapol_key,
				     sm->last_rx_eapol_key_len, NULL) == 0) {
			ok = 1;
			break;
		}
#endif /* CONFIG_FILS */

		if (!wpa_key_mgmt_wpa_psk(sm->wpa_key_mgmt) ||
		    wpa_key_mgmt_sae(sm->wpa_key_mgmt))
			break;
	}

	if (!ok) {
		wpa_auth_logger(sm->wpa_auth, sm->addr, LOGGER_DEBUG,
				"invalid MIC in msg 2/4 of 4-Way Handshake");
		if (psk_found)
			wpa_auth_psk_failure_report(sm->wpa_auth, sm->addr);
		return;
	}

	/*
	 * Note: last_rx_eapol_key length fields have already been validated in
	 * wpa_receive().
	 */
	hdr = (struct ieee802_1x_hdr *) sm->last_rx_eapol_key;
	key = (struct wpa_eapol_key *) (hdr + 1);
	mic = (u8 *) (key + 1);
	key_data = mic + mic_len + 2;
	key_data_length = WPA_GET_BE16(mic + mic_len);
	if (key_data_length > sm->last_rx_eapol_key_len - sizeof(*hdr) -
	    sizeof(*key) - mic_len - 2)
		return;

	if (wpa_parse_kde_ies(key_data, key_data_length, &kde) < 0) {
		wpa_auth_vlogger(wpa_auth, sm->addr, LOGGER_INFO,
				 "received EAPOL-Key msg 2/4 with invalid Key Data contents");
		return;
	}
	if (kde.rsn_ie) {
		eapol_key_ie = kde.rsn_ie;
		eapol_key_ie_len = kde.rsn_ie_len;
	} else if (kde.osen) {
		eapol_key_ie = kde.osen;
		eapol_key_ie_len = kde.osen_len;
	} else {
		eapol_key_ie = kde.wpa_ie;
		eapol_key_ie_len = kde.wpa_ie_len;
	}
	ft = sm->wpa == WPA_VERSION_WPA2 && wpa_key_mgmt_ft(sm->wpa_key_mgmt);
	if (sm->wpa_ie == NULL ||
	    wpa_compare_rsn_ie(ft, sm->wpa_ie, sm->wpa_ie_len,
			       eapol_key_ie, eapol_key_ie_len)) {
		wpa_auth_logger(wpa_auth, sm->addr, LOGGER_INFO,
				"WPA IE from (Re)AssocReq did not match with msg 2/4");
		if (sm->wpa_ie) {
			wpa_hexdump(MSG_DEBUG, "WPA IE in AssocReq",
				    sm->wpa_ie, sm->wpa_ie_len);
		}
		wpa_hexdump(MSG_DEBUG, "WPA IE in msg 2/4",
			    eapol_key_ie, eapol_key_ie_len);
		/* MLME-DEAUTHENTICATE.request */
		wpa_sta_disconnect(wpa_auth, sm->addr,
				   WLAN_REASON_PREV_AUTH_NOT_VALID);
		return;
	}
#ifdef CONFIG_IEEE80211R_AP
	if (ft && ft_check_msg_2_of_4(wpa_auth, sm, &kde) < 0) {
		wpa_sta_disconnect(wpa_auth, sm->addr,
				   WLAN_REASON_PREV_AUTH_NOT_VALID);
		return;
	}
#endif /* CONFIG_IEEE80211R_AP */
#ifdef CONFIG_P2P
	if (kde.ip_addr_req && kde.ip_addr_req[0] &&
	    wpa_auth->ip_pool && WPA_GET_BE32(sm->ip_addr) == 0) {
		int idx;
		wpa_printf(MSG_DEBUG,
			   "P2P: IP address requested in EAPOL-Key exchange");
		idx = bitfield_get_first_zero(wpa_auth->ip_pool);
		if (idx >= 0) {
			u32 start = WPA_GET_BE32(wpa_auth->conf.ip_addr_start);
			bitfield_set(wpa_auth->ip_pool, idx);
			WPA_PUT_BE32(sm->ip_addr, start + idx);
			wpa_printf(MSG_DEBUG,
				   "P2P: Assigned IP address %u.%u.%u.%u to "
				   MACSTR, sm->ip_addr[0], sm->ip_addr[1],
				   sm->ip_addr[2], sm->ip_addr[3],
				   MAC2STR(sm->addr));
		}
	}
#endif /* CONFIG_P2P */

#ifdef CONFIG_IEEE80211R_AP
	if (sm->wpa == WPA_VERSION_WPA2 && wpa_key_mgmt_ft(sm->wpa_key_mgmt)) {
		/*
		 * Verify that PMKR1Name from EAPOL-Key message 2/4 matches
		 * with the value we derived.
		 */
		if (os_memcmp_const(sm->sup_pmk_r1_name, sm->pmk_r1_name,
				    WPA_PMK_NAME_LEN) != 0) {
			wpa_auth_logger(sm->wpa_auth, sm->addr, LOGGER_DEBUG,
					"PMKR1Name mismatch in FT 4-way "
					"handshake");
			wpa_hexdump(MSG_DEBUG, "FT: PMKR1Name from "
				    "Supplicant",
				    sm->sup_pmk_r1_name, WPA_PMK_NAME_LEN);
			wpa_hexdump(MSG_DEBUG, "FT: Derived PMKR1Name",
				    sm->pmk_r1_name, WPA_PMK_NAME_LEN);
			return;
		}
	}
#endif /* CONFIG_IEEE80211R_AP */

	sm->pending_1_of_4_timeout = 0;
	eloop_cancel_timeout(wpa_send_eapol_timeout, sm->wpa_auth, sm);

	if (wpa_key_mgmt_wpa_psk(sm->wpa_key_mgmt)) {
		/* PSK may have changed from the previous choice, so update
		 * state machine data based on whatever PSK was selected here.
		 */
		os_memcpy(sm->PMK, pmk, PMK_LEN);
		sm->pmk_len = PMK_LEN;
	}

	sm->MICVerified = TRUE;

	os_memcpy(&sm->PTK, &PTK, sizeof(PTK));
	sm->PTK_valid = TRUE;
}


SM_STATE(WPA_PTK, PTKCALCNEGOTIATING2)
{
	SM_ENTRY_MA(WPA_PTK, PTKCALCNEGOTIATING2, wpa_ptk);
	sm->TimeoutCtr = 0;
}


#ifdef CONFIG_IEEE80211W

static int ieee80211w_kde_len(struct wpa_state_machine *sm)
{
	if (sm->mgmt_frame_prot) {
		size_t len;
		len = wpa_cipher_key_len(sm->wpa_auth->conf.group_mgmt_cipher);
		return 2 + RSN_SELECTOR_LEN + WPA_IGTK_KDE_PREFIX_LEN + len;
	}

	return 0;
}


static u8 * ieee80211w_kde_add(struct wpa_state_machine *sm, u8 *pos)
{
	struct wpa_igtk_kde igtk;
	struct wpa_group *gsm = sm->group;
	u8 rsc[WPA_KEY_RSC_LEN];
	size_t len = wpa_cipher_key_len(sm->wpa_auth->conf.group_mgmt_cipher);

	if (!sm->mgmt_frame_prot)
		return pos;

	igtk.keyid[0] = gsm->GN_igtk;
	igtk.keyid[1] = 0;
	if (gsm->wpa_group_state != WPA_GROUP_SETKEYSDONE ||
	    wpa_auth_get_seqnum(sm->wpa_auth, NULL, gsm->GN_igtk, rsc) < 0)
		os_memset(igtk.pn, 0, sizeof(igtk.pn));
	else
		os_memcpy(igtk.pn, rsc, sizeof(igtk.pn));
	os_memcpy(igtk.igtk, gsm->IGTK[gsm->GN_igtk - 4], len);
	if (sm->wpa_auth->conf.disable_gtk) {
		/*
		 * Provide unique random IGTK to each STA to prevent use of
		 * IGTK in the BSS.
		 */
		if (random_get_bytes(igtk.igtk, len) < 0)
			return pos;
	}
	pos = wpa_add_kde(pos, RSN_KEY_DATA_IGTK,
			  (const u8 *) &igtk, WPA_IGTK_KDE_PREFIX_LEN + len,
			  NULL, 0);

	return pos;
}

#else /* CONFIG_IEEE80211W */

static int ieee80211w_kde_len(struct wpa_state_machine *sm)
{
	return 0;
}


static u8 * ieee80211w_kde_add(struct wpa_state_machine *sm, u8 *pos)
{
	return pos;
}

#endif /* CONFIG_IEEE80211W */


SM_STATE(WPA_PTK, PTKINITNEGOTIATING)
{
	u8 rsc[WPA_KEY_RSC_LEN], *_rsc, *gtk, *kde, *pos, dummy_gtk[32];
	size_t gtk_len, kde_len;
	struct wpa_group *gsm = sm->group;
	u8 *wpa_ie;
	int wpa_ie_len, secure, keyidx, encr = 0;

	SM_ENTRY_MA(WPA_PTK, PTKINITNEGOTIATING, wpa_ptk);
	sm->TimeoutEvt = FALSE;

	sm->TimeoutCtr++;
	if (sm->wpa_auth->conf.wpa_disable_eapol_key_retries &&
	    sm->TimeoutCtr > 1) {
		/* Do not allow retransmission of EAPOL-Key msg 3/4 */
		return;
	}
	if (sm->TimeoutCtr > sm->wpa_auth->conf.wpa_pairwise_update_count) {
		/* No point in sending the EAPOL-Key - we will disconnect
		 * immediately following this. */
		return;
	}

#ifdef KRACK_TEST_CLIENT
	if (poc_testing_handshake == TEST_4WAY && sm->TimeoutCtr > 1 && !sm->pairwise_set) {
		poc_log(sm->addr, "already installing pairwise key\n");
		enum wpa_alg alg = wpa_cipher_to_alg(sm->pairwise);
		int klen = wpa_cipher_key_len(sm->pairwise);
		if (wpa_auth_set_key(sm->wpa_auth, 0, alg, sm->addr, 0,
				     sm->PTK.tk, klen)) {
			wpa_sta_disconnect(sm->wpa_auth, sm->addr);
			return;
		}
		sm->pairwise_set = TRUE;
	}

	// When testing for Temporal TPK construction (e.g. wpa_supplicant 2.6 attack), forge a message 1
	// with the current and a random ANonce before retransmitted message 3's.
	if (sm->TimeoutCtr > 1 && poc_testing_tptk_construction != TEST_TPTK_NONE) {
		u8 replay_counter[WPA_REPLAY_COUNTER_LEN];
		u8 random_anonce[WPA_NONCE_LEN];
		u8 *anonce = NULL;

		memcpy(replay_counter, sm->key_replay[0].counter, WPA_REPLAY_COUNTER_LEN);
		random_get_bytes(random_anonce, WPA_NONCE_LEN);

		// Note: this message 1 is sent using link-layer encryption. This is what we want.
		// In practice an implementation may accept plaintext message 1's due to race conditions,
		// were we just send it encrypted so we simulate always winning these race conditions.
		poc_log(sm->addr, "Injecting Msg1 (%s) before Msg3 to test TPTK construction attack\n",
			poc_testing_tptk_construction == TEST_TPTK_RAND ? "with random ANonce" : "with same ANonce");

		anonce = poc_testing_tptk_construction == TEST_TPTK_RAND ? random_anonce : sm->ANonce;
		__wpa_send_eapol(sm->wpa_auth, sm,
			 WPA_KEY_INFO_ACK | WPA_KEY_INFO_KEY_TYPE, NULL,
			 anonce, NULL, 0, 0, 0, 0);

		// The replay counter should not be modified when sending the forged Msg1
		memcpy(sm->key_replay[0].counter, replay_counter, WPA_REPLAY_COUNTER_LEN);
	}

	// Reset transmit packet number of the group key used by the kernel/driver, so
	// we can detect if clients will accept re-used packet numbers (IVs) in broadcast
	// data frames. Debug output is printed below.
	wpa_group_config_group_keys(sm->wpa_auth, sm->group);
#endif

	/* Send EAPOL(1, 1, 1, Pair, P, RSC, ANonce, MIC(PTK), RSNIE, [MDIE],
	   GTK[GN], IGTK, [FTIE], [TIE * 2])
	 */
	os_memset(rsc, 0, WPA_KEY_RSC_LEN);
	//wpa_auth_get_seqnum(sm->wpa_auth, NULL, gsm->GN, rsc);
	/* If FT is used, wpa_auth->wpa_ie includes both RSNIE and MDIE */
	wpa_ie = sm->wpa_auth->wpa_ie;
	wpa_ie_len = sm->wpa_auth->wpa_ie_len;
	if (sm->wpa == WPA_VERSION_WPA &&
	    (sm->wpa_auth->conf.wpa & WPA_PROTO_RSN) &&
	    wpa_ie_len > wpa_ie[1] + 2 && wpa_ie[0] == WLAN_EID_RSN) {
		/* WPA-only STA, remove RSN IE and possible MDIE */
		wpa_ie = wpa_ie + wpa_ie[1] + 2;
		if (wpa_ie[0] == WLAN_EID_MOBILITY_DOMAIN)
			wpa_ie = wpa_ie + wpa_ie[1] + 2;
		wpa_ie_len = wpa_ie[1] + 2;
	}
	wpa_auth_logger(sm->wpa_auth, sm->addr, LOGGER_DEBUG,
			"sending 3/4 msg of 4-Way Handshake");
	if (sm->wpa == WPA_VERSION_WPA2) {
		/* WPA2 send GTK in the 4-way handshake */
		secure = 1;
		gtk = gsm->GTK[gsm->GN - 1];
		gtk_len = gsm->GTK_len;
		if (sm->wpa_auth->conf.disable_gtk) {
			/*
			 * Provide unique random GTK to each STA to prevent use
			 * of GTK in the BSS.
			 */
			if (random_get_bytes(dummy_gtk, gtk_len) < 0)
				return;
			gtk = dummy_gtk;
		}
		keyidx = gsm->GN;
		_rsc = rsc;
		encr = 1;
	} else {
		/* WPA does not include GTK in msg 3/4 */
		secure = 0;
		gtk = NULL;
		gtk_len = 0;
		keyidx = 0;
		_rsc = NULL;
		if (sm->rx_eapol_key_secure) {
			/*
			 * It looks like Windows 7 supplicant tries to use
			 * Secure bit in msg 2/4 after having reported Michael
			 * MIC failure and it then rejects the 4-way handshake
			 * if msg 3/4 does not set Secure bit. Work around this
			 * by setting the Secure bit here even in the case of
			 * WPA if the supplicant used it first.
			 */
			wpa_auth_logger(sm->wpa_auth, sm->addr, LOGGER_DEBUG,
					"STA used Secure bit in WPA msg 2/4 - "
					"set Secure for 3/4 as workaround");
			secure = 1;
		}
	}

	kde_len = wpa_ie_len + ieee80211w_kde_len(sm);
	if (gtk)
		kde_len += 2 + RSN_SELECTOR_LEN + 2 + gtk_len;
#ifdef CONFIG_IEEE80211R_AP
	if (wpa_key_mgmt_ft(sm->wpa_key_mgmt)) {
		kde_len += 2 + PMKID_LEN; /* PMKR1Name into RSN IE */
		kde_len += 300; /* FTIE + 2 * TIE */
	}
#endif /* CONFIG_IEEE80211R_AP */
#ifdef CONFIG_P2P
	if (WPA_GET_BE32(sm->ip_addr) > 0)
		kde_len += 2 + RSN_SELECTOR_LEN + 3 * 4;
#endif /* CONFIG_P2P */
	kde = os_malloc(kde_len);
	if (kde == NULL)
		return;

	pos = kde;
	os_memcpy(pos, wpa_ie, wpa_ie_len);
	pos += wpa_ie_len;
#ifdef CONFIG_IEEE80211R_AP
	if (wpa_key_mgmt_ft(sm->wpa_key_mgmt)) {
		int res;
		size_t elen;

		elen = pos - kde;
		res = wpa_insert_pmkid(kde, &elen, sm->pmk_r1_name);
		if (res < 0) {
			wpa_printf(MSG_ERROR, "FT: Failed to insert "
				   "PMKR1Name into RSN IE in EAPOL-Key data");
			os_free(kde);
			return;
		}
		pos -= wpa_ie_len;
		pos += elen;
	}
#endif /* CONFIG_IEEE80211R_AP */
	if (gtk) {
		u8 hdr[2];
		hdr[0] = keyidx & 0x03;
		hdr[1] = 0;
		pos = wpa_add_kde(pos, RSN_KEY_DATA_GROUPKEY, hdr, 2,
				  gtk, gtk_len);
	}
	pos = ieee80211w_kde_add(sm, pos);

#ifdef CONFIG_IEEE80211R_AP
	if (wpa_key_mgmt_ft(sm->wpa_key_mgmt)) {
		int res;
		struct wpa_auth_config *conf;

		conf = &sm->wpa_auth->conf;
		if (sm->assoc_resp_ftie &&
		    kde + kde_len - pos >= 2 + sm->assoc_resp_ftie[1]) {
			os_memcpy(pos, sm->assoc_resp_ftie,
				  2 + sm->assoc_resp_ftie[1]);
			res = 2 + sm->assoc_resp_ftie[1];
		} else {
			res = wpa_write_ftie(conf, conf->r0_key_holder,
					     conf->r0_key_holder_len,
					     NULL, NULL, pos,
					     kde + kde_len - pos,
					     NULL, 0);
		}
		if (res < 0) {
			wpa_printf(MSG_ERROR, "FT: Failed to insert FTIE "
				   "into EAPOL-Key Key Data");
			os_free(kde);
			return;
		}
		pos += res;

		/* TIE[ReassociationDeadline] (TU) */
		*pos++ = WLAN_EID_TIMEOUT_INTERVAL;
		*pos++ = 5;
		*pos++ = WLAN_TIMEOUT_REASSOC_DEADLINE;
		WPA_PUT_LE32(pos, conf->reassociation_deadline);
		pos += 4;

		/* TIE[KeyLifetime] (seconds) */
		*pos++ = WLAN_EID_TIMEOUT_INTERVAL;
		*pos++ = 5;
		*pos++ = WLAN_TIMEOUT_KEY_LIFETIME;
		WPA_PUT_LE32(pos, conf->r0_key_lifetime * 60);
		pos += 4;
	}
#endif /* CONFIG_IEEE80211R_AP */
#ifdef CONFIG_P2P
	if (WPA_GET_BE32(sm->ip_addr) > 0) {
		u8 addr[3 * 4];
		os_memcpy(addr, sm->ip_addr, 4);
		os_memcpy(addr + 4, sm->wpa_auth->conf.ip_addr_mask, 4);
		os_memcpy(addr + 8, sm->wpa_auth->conf.ip_addr_go, 4);
		pos = wpa_add_kde(pos, WFA_KEY_DATA_IP_ADDR_ALLOC,
				  addr, sizeof(addr), NULL, 0);
	}
#endif /* CONFIG_P2P */

#ifdef KRACK_TEST_CLIENT
	// Note: this was done in the beginning of the function, but we want the
	//       output only to occur at this point.
	if (poc_testing_handshake == TEST_4WAY)
		poc_log(sm->addr, "Resetting Tx IV of group key and sending Msg3/4\n");
#endif

	wpa_send_eapol(sm->wpa_auth, sm,
		       (secure ? WPA_KEY_INFO_SECURE : 0) |
		       (wpa_mic_len(sm->wpa_key_mgmt, sm->pmk_len) ?
			WPA_KEY_INFO_MIC : 0) |
		       WPA_KEY_INFO_ACK | WPA_KEY_INFO_INSTALL |
		       WPA_KEY_INFO_KEY_TYPE,
		       _rsc, sm->ANonce, kde, pos - kde, keyidx, encr);
	os_free(kde);
}


SM_STATE(WPA_PTK, PTKINITDONE)
{
	SM_ENTRY_MA(WPA_PTK, PTKINITDONE, wpa_ptk);
	sm->EAPOLKeyReceived = FALSE;
	if (sm->Pair) {
		enum wpa_alg alg = wpa_cipher_to_alg(sm->pairwise);
		int klen = wpa_cipher_key_len(sm->pairwise);
		if (wpa_auth_set_key(sm->wpa_auth, 0, alg, sm->addr, 0,
				     sm->PTK.tk, klen)) {
			wpa_sta_disconnect(sm->wpa_auth, sm->addr,
					   WLAN_REASON_PREV_AUTH_NOT_VALID);
			return;
		}
		/* FIX: MLME-SetProtection.Request(TA, Tx_Rx) */
		sm->pairwise_set = TRUE;

		if (sm->wpa_auth->conf.wpa_ptk_rekey) {
			eloop_cancel_timeout(wpa_rekey_ptk, sm->wpa_auth, sm);
			eloop_register_timeout(sm->wpa_auth->conf.
					       wpa_ptk_rekey, 0, wpa_rekey_ptk,
					       sm->wpa_auth, sm);
		}

		if (wpa_key_mgmt_wpa_psk(sm->wpa_key_mgmt) ||
		    sm->wpa_key_mgmt == WPA_KEY_MGMT_DPP ||
		    sm->wpa_key_mgmt == WPA_KEY_MGMT_OWE) {
			wpa_auth_set_eapol(sm->wpa_auth, sm->addr,
					   WPA_EAPOL_authorized, 1);
		}
	}

	if (0 /* IBSS == TRUE */) {
		sm->keycount++;
		if (sm->keycount == 2) {
			wpa_auth_set_eapol(sm->wpa_auth, sm->addr,
					   WPA_EAPOL_portValid, 1);
		}
	} else {
		wpa_auth_set_eapol(sm->wpa_auth, sm->addr, WPA_EAPOL_portValid,
				   1);
	}
	wpa_auth_set_eapol(sm->wpa_auth, sm->addr, WPA_EAPOL_keyAvailable, 0);
	wpa_auth_set_eapol(sm->wpa_auth, sm->addr, WPA_EAPOL_keyDone, 1);
	if (sm->wpa == WPA_VERSION_WPA)
		sm->PInitAKeys = TRUE;
	else
		sm->has_GTK = TRUE;
	wpa_auth_vlogger(sm->wpa_auth, sm->addr, LOGGER_INFO,
			 "pairwise key handshake completed (%s)",
			 sm->wpa == WPA_VERSION_WPA ? "WPA" : "RSN");

#ifdef CONFIG_IEEE80211R_AP
	wpa_ft_push_pmk_r1(sm->wpa_auth, sm->addr);
#endif /* CONFIG_IEEE80211R_AP */
}


SM_STEP(WPA_PTK)
{
	struct wpa_authenticator *wpa_auth = sm->wpa_auth;

	if (sm->Init)
		SM_ENTER(WPA_PTK, INITIALIZE);
	else if (sm->Disconnect
		 /* || FIX: dot11RSNAConfigSALifetime timeout */) {
		wpa_auth_logger(wpa_auth, sm->addr, LOGGER_DEBUG,
				"WPA_PTK: sm->Disconnect");
		SM_ENTER(WPA_PTK, DISCONNECT);
	}
	else if (sm->DeauthenticationRequest)
		SM_ENTER(WPA_PTK, DISCONNECTED);
	else if (sm->AuthenticationRequest)
		SM_ENTER(WPA_PTK, AUTHENTICATION);
	else if (sm->ReAuthenticationRequest)
		SM_ENTER(WPA_PTK, AUTHENTICATION2);
	else if (sm->PTKRequest) {
		if (wpa_auth_sm_ptk_update(sm) < 0)
			SM_ENTER(WPA_PTK, DISCONNECTED);
		else
			SM_ENTER(WPA_PTK, PTKSTART);
	} else switch (sm->wpa_ptk_state) {
	case WPA_PTK_INITIALIZE:
		break;
	case WPA_PTK_DISCONNECT:
		SM_ENTER(WPA_PTK, DISCONNECTED);
		break;
	case WPA_PTK_DISCONNECTED:
		SM_ENTER(WPA_PTK, INITIALIZE);
		break;
	case WPA_PTK_AUTHENTICATION:
		SM_ENTER(WPA_PTK, AUTHENTICATION2);
		break;
	case WPA_PTK_AUTHENTICATION2:
		if (wpa_key_mgmt_wpa_ieee8021x(sm->wpa_key_mgmt) &&
		    wpa_auth_get_eapol(sm->wpa_auth, sm->addr,
				       WPA_EAPOL_keyRun) > 0)
			SM_ENTER(WPA_PTK, INITPMK);
		else if (wpa_key_mgmt_wpa_psk(sm->wpa_key_mgmt) ||
			 sm->wpa_key_mgmt == WPA_KEY_MGMT_OWE
			 /* FIX: && 802.1X::keyRun */)
			SM_ENTER(WPA_PTK, INITPSK);
		else if (sm->wpa_key_mgmt == WPA_KEY_MGMT_DPP)
			SM_ENTER(WPA_PTK, INITPMK);
		break;
	case WPA_PTK_INITPMK:
		if (wpa_auth_get_eapol(sm->wpa_auth, sm->addr,
				       WPA_EAPOL_keyAvailable) > 0) {
			SM_ENTER(WPA_PTK, PTKSTART);
#ifdef CONFIG_DPP
		} else if (sm->wpa_key_mgmt == WPA_KEY_MGMT_DPP && sm->pmksa) {
			SM_ENTER(WPA_PTK, PTKSTART);
#endif /* CONFIG_DPP */
		} else {
			wpa_auth->dot11RSNA4WayHandshakeFailures++;
			wpa_auth_logger(sm->wpa_auth, sm->addr, LOGGER_INFO,
					"INITPMK - keyAvailable = false");
			SM_ENTER(WPA_PTK, DISCONNECT);
		}
		break;
	case WPA_PTK_INITPSK:
		if (wpa_auth_get_psk(sm->wpa_auth, sm->addr, sm->p2p_dev_addr,
				     NULL, NULL)) {
			SM_ENTER(WPA_PTK, PTKSTART);
#ifdef CONFIG_SAE
		} else if (wpa_auth_uses_sae(sm) && sm->pmksa) {
			SM_ENTER(WPA_PTK, PTKSTART);
#endif /* CONFIG_SAE */
		} else {
			wpa_auth_logger(sm->wpa_auth, sm->addr, LOGGER_INFO,
					"no PSK configured for the STA");
			wpa_auth->dot11RSNA4WayHandshakeFailures++;
			SM_ENTER(WPA_PTK, DISCONNECT);
		}
		break;
	case WPA_PTK_PTKSTART:
		if (sm->EAPOLKeyReceived && !sm->EAPOLKeyRequest &&
		    sm->EAPOLKeyPairwise)
			SM_ENTER(WPA_PTK, PTKCALCNEGOTIATING);
		else if (sm->TimeoutCtr >
			 sm->wpa_auth->conf.wpa_pairwise_update_count) {
			wpa_auth->dot11RSNA4WayHandshakeFailures++;
			wpa_auth_vlogger(
				sm->wpa_auth, sm->addr, LOGGER_DEBUG,
				"PTKSTART: Retry limit %u reached",
				sm->wpa_auth->conf.wpa_pairwise_update_count);
			SM_ENTER(WPA_PTK, DISCONNECT);
		} else if (sm->TimeoutEvt)
			SM_ENTER(WPA_PTK, PTKSTART);
		break;
	case WPA_PTK_PTKCALCNEGOTIATING:
		if (sm->MICVerified)
			SM_ENTER(WPA_PTK, PTKCALCNEGOTIATING2);
		else if (sm->EAPOLKeyReceived && !sm->EAPOLKeyRequest &&
			 sm->EAPOLKeyPairwise)
			SM_ENTER(WPA_PTK, PTKCALCNEGOTIATING);
		else if (sm->TimeoutEvt)
			SM_ENTER(WPA_PTK, PTKSTART);
		break;
	case WPA_PTK_PTKCALCNEGOTIATING2:
		SM_ENTER(WPA_PTK, PTKINITNEGOTIATING);
		break;
	case WPA_PTK_PTKINITNEGOTIATING:
		if (sm->update_snonce)
			SM_ENTER(WPA_PTK, PTKCALCNEGOTIATING);
		else if (sm->EAPOLKeyReceived && !sm->EAPOLKeyRequest &&
			 sm->EAPOLKeyPairwise && sm->MICVerified)
			SM_ENTER(WPA_PTK, PTKINITDONE);
		else if (sm->TimeoutCtr >
			 sm->wpa_auth->conf.wpa_pairwise_update_count ||
			 (sm->wpa_auth->conf.wpa_disable_eapol_key_retries &&
			  sm->TimeoutCtr > 1)) {
			wpa_auth->dot11RSNA4WayHandshakeFailures++;
			wpa_auth_vlogger(
				sm->wpa_auth, sm->addr, LOGGER_DEBUG,
				"PTKINITNEGOTIATING: Retry limit %u reached",
				sm->wpa_auth->conf.wpa_pairwise_update_count);
			SM_ENTER(WPA_PTK, DISCONNECT);
		} else if (sm->TimeoutEvt)
			SM_ENTER(WPA_PTK, PTKINITNEGOTIATING);
		break;
	case WPA_PTK_PTKINITDONE:
		break;
	}
}


SM_STATE(WPA_PTK_GROUP, IDLE)
{
	SM_ENTRY_MA(WPA_PTK_GROUP, IDLE, wpa_ptk_group);
	if (sm->Init) {
		/* Init flag is not cleared here, so avoid busy
		 * loop by claiming nothing changed. */
		sm->changed = FALSE;
	}
	sm->GTimeoutCtr = 0;
}


SM_STATE(WPA_PTK_GROUP, REKEYNEGOTIATING)
{
	u8 rsc[WPA_KEY_RSC_LEN];
	struct wpa_group *gsm = sm->group;
	const u8 *kde;
	u8 *kde_buf = NULL, *pos, hdr[2];
	size_t kde_len;
	u8 *gtk, dummy_gtk[32];

	SM_ENTRY_MA(WPA_PTK_GROUP, REKEYNEGOTIATING, wpa_ptk_group);

	sm->GTimeoutCtr++;
	if (sm->wpa_auth->conf.wpa_disable_eapol_key_retries &&
	    sm->GTimeoutCtr > 1) {
		/* Do not allow retransmission of EAPOL-Key group msg 1/2 */
		return;
	}
	if (sm->GTimeoutCtr > sm->wpa_auth->conf.wpa_group_update_count) {
		/* No point in sending the EAPOL-Key - we will disconnect
		 * immediately following this. */
		return;
	}

	if (sm->wpa == WPA_VERSION_WPA)
		sm->PInitAKeys = FALSE;
	sm->TimeoutEvt = FALSE;
	/* Send EAPOL(1, 1, 1, !Pair, G, RSC, GNonce, MIC(PTK), GTK[GN]) */
	os_memset(rsc, 0, WPA_KEY_RSC_LEN);
	if (gsm->wpa_group_state == WPA_GROUP_SETKEYSDONE)
		wpa_auth_get_seqnum(sm->wpa_auth, NULL, gsm->GN, rsc);
	wpa_auth_logger(sm->wpa_auth, sm->addr, LOGGER_DEBUG,
			"sending 1/2 msg of Group Key Handshake");

	gtk = gsm->GTK[gsm->GN - 1];
	if (sm->wpa_auth->conf.disable_gtk) {
		/*
		 * Provide unique random GTK to each STA to prevent use
		 * of GTK in the BSS.
		 */
		if (random_get_bytes(dummy_gtk, gsm->GTK_len) < 0)
			return;
		gtk = dummy_gtk;
	}
	if (sm->wpa == WPA_VERSION_WPA2) {
		kde_len = 2 + RSN_SELECTOR_LEN + 2 + gsm->GTK_len +
			ieee80211w_kde_len(sm);
		kde_buf = os_malloc(kde_len);
		if (kde_buf == NULL)
			return;

		kde = pos = kde_buf;
		hdr[0] = gsm->GN & 0x03;
		hdr[1] = 0;
		pos = wpa_add_kde(pos, RSN_KEY_DATA_GROUPKEY, hdr, 2,
				  gtk, gsm->GTK_len);
		pos = ieee80211w_kde_add(sm, pos);
		kde_len = pos - kde;
	} else {
		kde = gtk;
		kde_len = gsm->GTK_len;
	}

	wpa_send_eapol(sm->wpa_auth, sm,
		       WPA_KEY_INFO_SECURE |
		       (wpa_mic_len(sm->wpa_key_mgmt, sm->pmk_len) ?
			WPA_KEY_INFO_MIC : 0) |
		       WPA_KEY_INFO_ACK |
		       (!sm->Pair ? WPA_KEY_INFO_INSTALL : 0),
		       rsc, NULL, kde, kde_len, gsm->GN, 1);

	os_free(kde_buf);
}


SM_STATE(WPA_PTK_GROUP, REKEYESTABLISHED)
{
	SM_ENTRY_MA(WPA_PTK_GROUP, REKEYESTABLISHED, wpa_ptk_group);
	sm->EAPOLKeyReceived = FALSE;
	if (sm->GUpdateStationKeys)
		sm->group->GKeyDoneStations--;
	sm->GUpdateStationKeys = FALSE;
	sm->GTimeoutCtr = 0;
	/* FIX: MLME.SetProtection.Request(TA, Tx_Rx) */
	wpa_auth_vlogger(sm->wpa_auth, sm->addr, LOGGER_INFO,
			 "group key handshake completed (%s)",
			 sm->wpa == WPA_VERSION_WPA ? "WPA" : "RSN");
	sm->has_GTK = TRUE;
}


SM_STATE(WPA_PTK_GROUP, KEYERROR)
{
	SM_ENTRY_MA(WPA_PTK_GROUP, KEYERROR, wpa_ptk_group);
	if (sm->GUpdateStationKeys)
		sm->group->GKeyDoneStations--;
	sm->GUpdateStationKeys = FALSE;
	sm->Disconnect = TRUE;
	wpa_auth_vlogger(sm->wpa_auth, sm->addr, LOGGER_INFO,
			 "group key handshake failed (%s) after %u tries",
			 sm->wpa == WPA_VERSION_WPA ? "WPA" : "RSN",
			 sm->wpa_auth->conf.wpa_group_update_count);
}


SM_STEP(WPA_PTK_GROUP)
{
	if (sm->Init || sm->PtkGroupInit) {
		SM_ENTER(WPA_PTK_GROUP, IDLE);
		sm->PtkGroupInit = FALSE;
	} else switch (sm->wpa_ptk_group_state) {
	case WPA_PTK_GROUP_IDLE:
		if (sm->GUpdateStationKeys ||
		    (sm->wpa == WPA_VERSION_WPA && sm->PInitAKeys))
			SM_ENTER(WPA_PTK_GROUP, REKEYNEGOTIATING);
		break;
	case WPA_PTK_GROUP_REKEYNEGOTIATING:
		if (sm->EAPOLKeyReceived && !sm->EAPOLKeyRequest &&
		    !sm->EAPOLKeyPairwise && sm->MICVerified)
			SM_ENTER(WPA_PTK_GROUP, REKEYESTABLISHED);
		else if (sm->GTimeoutCtr >
			 sm->wpa_auth->conf.wpa_group_update_count ||
			 (sm->wpa_auth->conf.wpa_disable_eapol_key_retries &&
			  sm->GTimeoutCtr > 1))
			SM_ENTER(WPA_PTK_GROUP, KEYERROR);
		else if (sm->TimeoutEvt)
			SM_ENTER(WPA_PTK_GROUP, REKEYNEGOTIATING);
		break;
	case WPA_PTK_GROUP_KEYERROR:
		SM_ENTER(WPA_PTK_GROUP, IDLE);
		break;
	case WPA_PTK_GROUP_REKEYESTABLISHED:
		SM_ENTER(WPA_PTK_GROUP, IDLE);
		break;
	}
}


static int wpa_gtk_update(struct wpa_authenticator *wpa_auth,
			  struct wpa_group *group)
{
	int ret = 0;

#ifdef KRACK_TEST_CLIENT
	if (poc_testing_handshake == TEST_GROUP) {
		//printf(">>> Reusing previous GTK as new GTK: %02X %02X %02X %02X ..\n", group->GTK[group->GN - 1][0],
		//	group->GTK[group->GN - 1][1], group->GTK[group->GN - 1][2], group->GTK[group->GN - 1][3]);
	} else
#endif
	{
		os_memcpy(group->GNonce, group->Counter, WPA_NONCE_LEN);
		inc_byte_array(group->Counter, WPA_NONCE_LEN);
		if (wpa_gmk_to_gtk(group->GMK, "Group key expansion",
				   wpa_auth->addr, group->GNonce,
				   group->GTK[group->GN - 1], group->GTK_len) < 0)
			ret = -1;
	}
	wpa_hexdump_key(MSG_DEBUG, "GTK",
			group->GTK[group->GN - 1], group->GTK_len);

#ifdef CONFIG_IEEE80211W
	if (wpa_auth->conf.ieee80211w != NO_MGMT_FRAME_PROTECTION) {
		size_t len;
		len = wpa_cipher_key_len(wpa_auth->conf.group_mgmt_cipher);
		os_memcpy(group->GNonce, group->Counter, WPA_NONCE_LEN);
		inc_byte_array(group->Counter, WPA_NONCE_LEN);
		if (wpa_gmk_to_gtk(group->GMK, "IGTK key expansion",
				   wpa_auth->addr, group->GNonce,
				   group->IGTK[group->GN_igtk - 4], len) < 0)
			ret = -1;
		wpa_hexdump_key(MSG_DEBUG, "IGTK",
				group->IGTK[group->GN_igtk - 4], len);
	}
#endif /* CONFIG_IEEE80211W */

	return ret;
}


static void wpa_group_gtk_init(struct wpa_authenticator *wpa_auth,
			       struct wpa_group *group)
{
	wpa_printf(MSG_DEBUG, "WPA: group state machine entering state "
		   "GTK_INIT (VLAN-ID %d)", group->vlan_id);
	group->changed = FALSE; /* GInit is not cleared here; avoid loop */
	group->wpa_group_state = WPA_GROUP_GTK_INIT;

	/* GTK[0..N] = 0 */
	os_memset(group->GTK, 0, sizeof(group->GTK));
	group->GN = 1;
	group->GM = 2;
#ifdef CONFIG_IEEE80211W
	group->GN_igtk = 4;
	group->GM_igtk = 5;
#endif /* CONFIG_IEEE80211W */
	/* GTK[GN] = CalcGTK() */
	wpa_gtk_update(wpa_auth, group);
}


static int wpa_group_update_sta(struct wpa_state_machine *sm, void *ctx)
{
	if (ctx != NULL && ctx != sm->group)
		return 0;

	if (sm->wpa_ptk_state != WPA_PTK_PTKINITDONE) {
		wpa_auth_logger(sm->wpa_auth, sm->addr, LOGGER_DEBUG,
				"Not in PTKINITDONE; skip Group Key update");
		sm->GUpdateStationKeys = FALSE;
		return 0;
	}
	if (sm->GUpdateStationKeys) {
		/*
		 * This should not really happen, so add a debug log entry.
		 * Since we clear the GKeyDoneStations before the loop, the
		 * station needs to be counted here anyway.
		 */
		wpa_auth_logger(sm->wpa_auth, sm->addr, LOGGER_DEBUG,
				"GUpdateStationKeys was already set when "
				"marking station for GTK rekeying");
	}

	/* Do not rekey GTK/IGTK when STA is in WNM-Sleep Mode */
	if (sm->is_wnmsleep)
		return 0;

	sm->group->GKeyDoneStations++;
	sm->GUpdateStationKeys = TRUE;

	wpa_sm_step(sm);
	return 0;
}


#ifdef CONFIG_WNM_AP
/* update GTK when exiting WNM-Sleep Mode */
void wpa_wnmsleep_rekey_gtk(struct wpa_state_machine *sm)
{
	if (sm == NULL || sm->is_wnmsleep)
		return;

	wpa_group_update_sta(sm, NULL);
}


void wpa_set_wnmsleep(struct wpa_state_machine *sm, int flag)
{
	if (sm)
		sm->is_wnmsleep = !!flag;
}


int wpa_wnmsleep_gtk_subelem(struct wpa_state_machine *sm, u8 *pos)
{
	struct wpa_group *gsm = sm->group;
	u8 *start = pos;

	/*
	 * GTK subelement:
	 * Sub-elem ID[1] | Length[1] | Key Info[2] | Key Length[1] | RSC[8] |
	 * Key[5..32]
	 */
	*pos++ = WNM_SLEEP_SUBELEM_GTK;
	*pos++ = 11 + gsm->GTK_len;
	/* Key ID in B0-B1 of Key Info */
	WPA_PUT_LE16(pos, gsm->GN & 0x03);
	pos += 2;
	*pos++ = gsm->GTK_len;
	if (wpa_auth_get_seqnum(sm->wpa_auth, NULL, gsm->GN, pos) != 0)
		return 0;
	pos += 8;
	os_memcpy(pos, gsm->GTK[gsm->GN - 1], gsm->GTK_len);
	pos += gsm->GTK_len;

	wpa_printf(MSG_DEBUG, "WNM: GTK Key ID %u in WNM-Sleep Mode exit",
		   gsm->GN);
	wpa_hexdump_key(MSG_DEBUG, "WNM: GTK in WNM-Sleep Mode exit",
			gsm->GTK[gsm->GN - 1], gsm->GTK_len);

	return pos - start;
}


#ifdef CONFIG_IEEE80211W
int wpa_wnmsleep_igtk_subelem(struct wpa_state_machine *sm, u8 *pos)
{
	struct wpa_group *gsm = sm->group;
	u8 *start = pos;
	size_t len = wpa_cipher_key_len(sm->wpa_auth->conf.group_mgmt_cipher);

	/*
	 * IGTK subelement:
	 * Sub-elem ID[1] | Length[1] | KeyID[2] | PN[6] | Key[16]
	 */
	*pos++ = WNM_SLEEP_SUBELEM_IGTK;
	*pos++ = 2 + 6 + len;
	WPA_PUT_LE16(pos, gsm->GN_igtk);
	pos += 2;
	if (wpa_auth_get_seqnum(sm->wpa_auth, NULL, gsm->GN_igtk, pos) != 0)
		return 0;
	pos += 6;

	os_memcpy(pos, gsm->IGTK[gsm->GN_igtk - 4], len);
	pos += len;

	wpa_printf(MSG_DEBUG, "WNM: IGTK Key ID %u in WNM-Sleep Mode exit",
		   gsm->GN_igtk);
	wpa_hexdump_key(MSG_DEBUG, "WNM: IGTK in WNM-Sleep Mode exit",
			gsm->IGTK[gsm->GN_igtk - 4], len);

	return pos - start;
}
#endif /* CONFIG_IEEE80211W */
#endif /* CONFIG_WNM_AP */


static void wpa_group_setkeys(struct wpa_authenticator *wpa_auth,
			      struct wpa_group *group)
{
	int tmp;

	wpa_printf(MSG_DEBUG, "WPA: group state machine entering state "
		   "SETKEYS (VLAN-ID %d)", group->vlan_id);
	group->changed = TRUE;
	group->wpa_group_state = WPA_GROUP_SETKEYS;
	group->GTKReKey = FALSE;
#ifdef KRACK_TEST_CLIENT
	if (poc_testing_handshake == TEST_GROUP) {
		//printf(">>> %s: not chaning keyidx of new group key\n", __FUNCTION__);
	} else
#endif
	{
		tmp = group->GM;
		group->GM = group->GN;
		group->GN = tmp;
	}
#ifdef CONFIG_IEEE80211W
	tmp = group->GM_igtk;
	group->GM_igtk = group->GN_igtk;
	group->GN_igtk = tmp;
#endif /* CONFIG_IEEE80211W */
	/* "GKeyDoneStations = GNoStations" is done in more robust way by
	 * counting the STAs that are marked with GUpdateStationKeys instead of
	 * including all STAs that could be in not-yet-completed state. */
	wpa_gtk_update(wpa_auth, group);

	if (group->GKeyDoneStations) {
		wpa_printf(MSG_DEBUG, "wpa_group_setkeys: Unexpected "
			   "GKeyDoneStations=%d when starting new GTK rekey",
			   group->GKeyDoneStations);
		group->GKeyDoneStations = 0;
	}
	wpa_auth_for_each_sta(wpa_auth, wpa_group_update_sta, group);
	wpa_printf(MSG_DEBUG, "wpa_group_setkeys: GKeyDoneStations=%d",
		   group->GKeyDoneStations);
}


static int wpa_group_config_group_keys(struct wpa_authenticator *wpa_auth,
				       struct wpa_group *group)
{
	int ret = 0;

	if (wpa_auth_set_key(wpa_auth, group->vlan_id,
			     wpa_cipher_to_alg(wpa_auth->conf.wpa_group),
			     broadcast_ether_addr, group->GN,
			     group->GTK[group->GN - 1], group->GTK_len) < 0)
		ret = -1;

#ifdef CONFIG_IEEE80211W
	if (wpa_auth->conf.ieee80211w != NO_MGMT_FRAME_PROTECTION) {
		enum wpa_alg alg;
		size_t len;

		alg = wpa_cipher_to_alg(wpa_auth->conf.group_mgmt_cipher);
		len = wpa_cipher_key_len(wpa_auth->conf.group_mgmt_cipher);

		if (ret == 0 &&
		    wpa_auth_set_key(wpa_auth, group->vlan_id, alg,
				     broadcast_ether_addr, group->GN_igtk,
				     group->IGTK[group->GN_igtk - 4], len) < 0)
			ret = -1;
	}
#endif /* CONFIG_IEEE80211W */

	return ret;
}


static int wpa_group_disconnect_cb(struct wpa_state_machine *sm, void *ctx)
{
	if (sm->group == ctx) {
		wpa_printf(MSG_DEBUG, "WPA: Mark STA " MACSTR
			   " for discconnection due to fatal failure",
			   MAC2STR(sm->addr));
		sm->Disconnect = TRUE;
	}

	return 0;
}


static void wpa_group_fatal_failure(struct wpa_authenticator *wpa_auth,
				    struct wpa_group *group)
{
	wpa_printf(MSG_DEBUG, "WPA: group state machine entering state FATAL_FAILURE");
	group->changed = TRUE;
	group->wpa_group_state = WPA_GROUP_FATAL_FAILURE;
	wpa_auth_for_each_sta(wpa_auth, wpa_group_disconnect_cb, group);
}


static int wpa_group_setkeysdone(struct wpa_authenticator *wpa_auth,
				 struct wpa_group *group)
{
	wpa_printf(MSG_DEBUG, "WPA: group state machine entering state "
		   "SETKEYSDONE (VLAN-ID %d)", group->vlan_id);
	group->changed = TRUE;
	group->wpa_group_state = WPA_GROUP_SETKEYSDONE;

	if (wpa_group_config_group_keys(wpa_auth, group) < 0) {
		wpa_group_fatal_failure(wpa_auth, group);
		return -1;
	}

	return 0;
}


static void wpa_group_sm_step(struct wpa_authenticator *wpa_auth,
			      struct wpa_group *group)
{
	if (group->GInit) {
		wpa_group_gtk_init(wpa_auth, group);
	} else if (group->wpa_group_state == WPA_GROUP_FATAL_FAILURE) {
		/* Do not allow group operations */
	} else if (group->wpa_group_state == WPA_GROUP_GTK_INIT &&
		   group->GTKAuthenticator) {
		wpa_group_setkeysdone(wpa_auth, group);
	} else if (group->wpa_group_state == WPA_GROUP_SETKEYSDONE &&
		   group->GTKReKey) {
		wpa_group_setkeys(wpa_auth, group);
	} else if (group->wpa_group_state == WPA_GROUP_SETKEYS) {
		if (group->GKeyDoneStations == 0)
			wpa_group_setkeysdone(wpa_auth, group);
		else if (group->GTKReKey)
			wpa_group_setkeys(wpa_auth, group);
	}
}


static int wpa_sm_step(struct wpa_state_machine *sm)
{
	if (sm == NULL)
		return 0;

	if (sm->in_step_loop) {
		/* This should not happen, but if it does, make sure we do not
		 * end up freeing the state machine too early by exiting the
		 * recursive call. */
		wpa_printf(MSG_ERROR, "WPA: wpa_sm_step() called recursively");
		return 0;
	}

	sm->in_step_loop = 1;
	do {
		if (sm->pending_deinit)
			break;

		sm->changed = FALSE;
		sm->wpa_auth->group->changed = FALSE;

		SM_STEP_RUN(WPA_PTK);
		if (sm->pending_deinit)
			break;
		SM_STEP_RUN(WPA_PTK_GROUP);
		if (sm->pending_deinit)
			break;
		wpa_group_sm_step(sm->wpa_auth, sm->group);
	} while (sm->changed || sm->wpa_auth->group->changed);
	sm->in_step_loop = 0;

	if (sm->pending_deinit) {
		wpa_printf(MSG_DEBUG, "WPA: Completing pending STA state "
			   "machine deinit for " MACSTR, MAC2STR(sm->addr));
		wpa_free_sta_sm(sm);
		return 1;
	}
	return 0;
}


static void wpa_sm_call_step(void *eloop_ctx, void *timeout_ctx)
{
	struct wpa_state_machine *sm = eloop_ctx;
	wpa_sm_step(sm);
}


void wpa_auth_sm_notify(struct wpa_state_machine *sm)
{
	if (sm == NULL)
		return;
	eloop_register_timeout(0, 0, wpa_sm_call_step, sm, NULL);
}


void wpa_gtk_rekey(struct wpa_authenticator *wpa_auth)
{
	int tmp, i;
	struct wpa_group *group;

	if (wpa_auth == NULL)
		return;

	group = wpa_auth->group;

	for (i = 0; i < 2; i++) {
		tmp = group->GM;
		group->GM = group->GN;
		group->GN = tmp;
#ifdef CONFIG_IEEE80211W
		tmp = group->GM_igtk;
		group->GM_igtk = group->GN_igtk;
		group->GN_igtk = tmp;
#endif /* CONFIG_IEEE80211W */
		wpa_gtk_update(wpa_auth, group);
		wpa_group_config_group_keys(wpa_auth, group);
	}
}


static const char * wpa_bool_txt(int val)
{
	return val ? "TRUE" : "FALSE";
}


#define RSN_SUITE "%02x-%02x-%02x-%d"
#define RSN_SUITE_ARG(s) \
((s) >> 24) & 0xff, ((s) >> 16) & 0xff, ((s) >> 8) & 0xff, (s) & 0xff

int wpa_get_mib(struct wpa_authenticator *wpa_auth, char *buf, size_t buflen)
{
	int len = 0, ret;
	char pmkid_txt[PMKID_LEN * 2 + 1];
#ifdef CONFIG_RSN_PREAUTH
	const int preauth = 1;
#else /* CONFIG_RSN_PREAUTH */
	const int preauth = 0;
#endif /* CONFIG_RSN_PREAUTH */

	if (wpa_auth == NULL)
		return len;

	ret = os_snprintf(buf + len, buflen - len,
			  "dot11RSNAOptionImplemented=TRUE\n"
			  "dot11RSNAPreauthenticationImplemented=%s\n"
			  "dot11RSNAEnabled=%s\n"
			  "dot11RSNAPreauthenticationEnabled=%s\n",
			  wpa_bool_txt(preauth),
			  wpa_bool_txt(wpa_auth->conf.wpa & WPA_PROTO_RSN),
			  wpa_bool_txt(wpa_auth->conf.rsn_preauth));
	if (os_snprintf_error(buflen - len, ret))
		return len;
	len += ret;

	wpa_snprintf_hex(pmkid_txt, sizeof(pmkid_txt),
			 wpa_auth->dot11RSNAPMKIDUsed, PMKID_LEN);

	ret = os_snprintf(
		buf + len, buflen - len,
		"dot11RSNAConfigVersion=%u\n"
		"dot11RSNAConfigPairwiseKeysSupported=9999\n"
		/* FIX: dot11RSNAConfigGroupCipher */
		/* FIX: dot11RSNAConfigGroupRekeyMethod */
		/* FIX: dot11RSNAConfigGroupRekeyTime */
		/* FIX: dot11RSNAConfigGroupRekeyPackets */
		"dot11RSNAConfigGroupRekeyStrict=%u\n"
		"dot11RSNAConfigGroupUpdateCount=%u\n"
		"dot11RSNAConfigPairwiseUpdateCount=%u\n"
		"dot11RSNAConfigGroupCipherSize=%u\n"
		"dot11RSNAConfigPMKLifetime=%u\n"
		"dot11RSNAConfigPMKReauthThreshold=%u\n"
		"dot11RSNAConfigNumberOfPTKSAReplayCounters=0\n"
		"dot11RSNAConfigSATimeout=%u\n"
		"dot11RSNAAuthenticationSuiteSelected=" RSN_SUITE "\n"
		"dot11RSNAPairwiseCipherSelected=" RSN_SUITE "\n"
		"dot11RSNAGroupCipherSelected=" RSN_SUITE "\n"
		"dot11RSNAPMKIDUsed=%s\n"
		"dot11RSNAAuthenticationSuiteRequested=" RSN_SUITE "\n"
		"dot11RSNAPairwiseCipherRequested=" RSN_SUITE "\n"
		"dot11RSNAGroupCipherRequested=" RSN_SUITE "\n"
		"dot11RSNATKIPCounterMeasuresInvoked=%u\n"
		"dot11RSNA4WayHandshakeFailures=%u\n"
		"dot11RSNAConfigNumberOfGTKSAReplayCounters=0\n",
		RSN_VERSION,
		!!wpa_auth->conf.wpa_strict_rekey,
		wpa_auth->conf.wpa_group_update_count,
		wpa_auth->conf.wpa_pairwise_update_count,
		wpa_cipher_key_len(wpa_auth->conf.wpa_group) * 8,
		dot11RSNAConfigPMKLifetime,
		dot11RSNAConfigPMKReauthThreshold,
		dot11RSNAConfigSATimeout,
		RSN_SUITE_ARG(wpa_auth->dot11RSNAAuthenticationSuiteSelected),
		RSN_SUITE_ARG(wpa_auth->dot11RSNAPairwiseCipherSelected),
		RSN_SUITE_ARG(wpa_auth->dot11RSNAGroupCipherSelected),
		pmkid_txt,
		RSN_SUITE_ARG(wpa_auth->dot11RSNAAuthenticationSuiteRequested),
		RSN_SUITE_ARG(wpa_auth->dot11RSNAPairwiseCipherRequested),
		RSN_SUITE_ARG(wpa_auth->dot11RSNAGroupCipherRequested),
		wpa_auth->dot11RSNATKIPCounterMeasuresInvoked,
		wpa_auth->dot11RSNA4WayHandshakeFailures);
	if (os_snprintf_error(buflen - len, ret))
		return len;
	len += ret;

	/* TODO: dot11RSNAConfigPairwiseCiphersTable */
	/* TODO: dot11RSNAConfigAuthenticationSuitesTable */

	/* Private MIB */
	ret = os_snprintf(buf + len, buflen - len, "hostapdWPAGroupState=%d\n",
			  wpa_auth->group->wpa_group_state);
	if (os_snprintf_error(buflen - len, ret))
		return len;
	len += ret;

	return len;
}


int wpa_get_mib_sta(struct wpa_state_machine *sm, char *buf, size_t buflen)
{
	int len = 0, ret;
	u32 pairwise = 0;

	if (sm == NULL)
		return 0;

	/* TODO: FF-FF-FF-FF-FF-FF entry for broadcast/multicast stats */

	/* dot11RSNAStatsEntry */

	pairwise = wpa_cipher_to_suite(sm->wpa == WPA_VERSION_WPA2 ?
				       WPA_PROTO_RSN : WPA_PROTO_WPA,
				       sm->pairwise);
	if (pairwise == 0)
		return 0;

	ret = os_snprintf(
		buf + len, buflen - len,
		/* TODO: dot11RSNAStatsIndex */
		"dot11RSNAStatsSTAAddress=" MACSTR "\n"
		"dot11RSNAStatsVersion=1\n"
		"dot11RSNAStatsSelectedPairwiseCipher=" RSN_SUITE "\n"
		/* TODO: dot11RSNAStatsTKIPICVErrors */
		"dot11RSNAStatsTKIPLocalMICFailures=%u\n"
		"dot11RSNAStatsTKIPRemoteMICFailures=%u\n"
		/* TODO: dot11RSNAStatsCCMPReplays */
		/* TODO: dot11RSNAStatsCCMPDecryptErrors */
		/* TODO: dot11RSNAStatsTKIPReplays */,
		MAC2STR(sm->addr),
		RSN_SUITE_ARG(pairwise),
		sm->dot11RSNAStatsTKIPLocalMICFailures,
		sm->dot11RSNAStatsTKIPRemoteMICFailures);
	if (os_snprintf_error(buflen - len, ret))
		return len;
	len += ret;

	/* Private MIB */
	ret = os_snprintf(buf + len, buflen - len,
			  "hostapdWPAPTKState=%d\n"
			  "hostapdWPAPTKGroupState=%d\n",
			  sm->wpa_ptk_state,
			  sm->wpa_ptk_group_state);
	if (os_snprintf_error(buflen - len, ret))
		return len;
	len += ret;

	return len;
}


void wpa_auth_countermeasures_start(struct wpa_authenticator *wpa_auth)
{
	if (wpa_auth)
		wpa_auth->dot11RSNATKIPCounterMeasuresInvoked++;
}


int wpa_auth_pairwise_set(struct wpa_state_machine *sm)
{
	return sm && sm->pairwise_set;
}


int wpa_auth_get_pairwise(struct wpa_state_machine *sm)
{
	return sm->pairwise;
}


int wpa_auth_sta_key_mgmt(struct wpa_state_machine *sm)
{
	if (sm == NULL)
		return -1;
	return sm->wpa_key_mgmt;
}


int wpa_auth_sta_wpa_version(struct wpa_state_machine *sm)
{
	if (sm == NULL)
		return 0;
	return sm->wpa;
}


int wpa_auth_sta_ft_tk_already_set(struct wpa_state_machine *sm)
{
	if (!sm || !wpa_key_mgmt_ft(sm->wpa_key_mgmt))
		return 0;
	return sm->tk_already_set;
}


int wpa_auth_sta_fils_tk_already_set(struct wpa_state_machine *sm)
{
	if (!sm || !wpa_key_mgmt_fils(sm->wpa_key_mgmt))
		return 0;
	return sm->tk_already_set;
}


int wpa_auth_sta_clear_pmksa(struct wpa_state_machine *sm,
			     struct rsn_pmksa_cache_entry *entry)
{
	if (sm == NULL || sm->pmksa != entry)
		return -1;
	sm->pmksa = NULL;
	return 0;
}


struct rsn_pmksa_cache_entry *
wpa_auth_sta_get_pmksa(struct wpa_state_machine *sm)
{
	return sm ? sm->pmksa : NULL;
}


void wpa_auth_sta_local_mic_failure_report(struct wpa_state_machine *sm)
{
	if (sm)
		sm->dot11RSNAStatsTKIPLocalMICFailures++;
}


const u8 * wpa_auth_get_wpa_ie(struct wpa_authenticator *wpa_auth, size_t *len)
{
	if (wpa_auth == NULL)
		return NULL;
	*len = wpa_auth->wpa_ie_len;
	return wpa_auth->wpa_ie;
}


int wpa_auth_pmksa_add(struct wpa_state_machine *sm, const u8 *pmk,
		       unsigned int pmk_len,
		       int session_timeout, struct eapol_state_machine *eapol)
{
	if (sm == NULL || sm->wpa != WPA_VERSION_WPA2 ||
	    sm->wpa_auth->conf.disable_pmksa_caching)
		return -1;

	if (wpa_key_mgmt_sha384(sm->wpa_key_mgmt)) {
		if (pmk_len > PMK_LEN_SUITE_B_192)
			pmk_len = PMK_LEN_SUITE_B_192;
	} else if (pmk_len > PMK_LEN) {
		pmk_len = PMK_LEN;
	}

	if (pmksa_cache_auth_add(sm->wpa_auth->pmksa, pmk, pmk_len, NULL,
				 sm->PTK.kck, sm->PTK.kck_len,
				 sm->wpa_auth->addr, sm->addr, session_timeout,
				 eapol, sm->wpa_key_mgmt))
		return 0;

	return -1;
}


int wpa_auth_pmksa_add_preauth(struct wpa_authenticator *wpa_auth,
			       const u8 *pmk, size_t len, const u8 *sta_addr,
			       int session_timeout,
			       struct eapol_state_machine *eapol)
{
	if (wpa_auth == NULL)
		return -1;

	if (pmksa_cache_auth_add(wpa_auth->pmksa, pmk, len, NULL,
				 NULL, 0,
				 wpa_auth->addr,
				 sta_addr, session_timeout, eapol,
				 WPA_KEY_MGMT_IEEE8021X))
		return 0;

	return -1;
}


int wpa_auth_pmksa_add_sae(struct wpa_authenticator *wpa_auth, const u8 *addr,
			   const u8 *pmk, const u8 *pmkid)
{
	if (wpa_auth->conf.disable_pmksa_caching)
		return -1;

	if (pmksa_cache_auth_add(wpa_auth->pmksa, pmk, PMK_LEN, pmkid,
				 NULL, 0,
				 wpa_auth->addr, addr, 0, NULL,
				 WPA_KEY_MGMT_SAE))
		return 0;

	return -1;
}


void wpa_auth_add_sae_pmkid(struct wpa_state_machine *sm, const u8 *pmkid)
{
	os_memcpy(sm->pmkid, pmkid, PMKID_LEN);
	sm->pmkid_set = 1;
}


int wpa_auth_pmksa_add2(struct wpa_authenticator *wpa_auth, const u8 *addr,
			const u8 *pmk, size_t pmk_len, const u8 *pmkid,
			int session_timeout, int akmp)
{
	if (wpa_auth->conf.disable_pmksa_caching)
		return -1;

	if (pmksa_cache_auth_add(wpa_auth->pmksa, pmk, pmk_len, pmkid,
				 NULL, 0, wpa_auth->addr, addr, session_timeout,
				 NULL, akmp))
		return 0;

	return -1;
}


void wpa_auth_pmksa_remove(struct wpa_authenticator *wpa_auth,
			   const u8 *sta_addr)
{
	struct rsn_pmksa_cache_entry *pmksa;

	if (wpa_auth == NULL || wpa_auth->pmksa == NULL)
		return;
	pmksa = pmksa_cache_auth_get(wpa_auth->pmksa, sta_addr, NULL);
	if (pmksa) {
		wpa_printf(MSG_DEBUG, "WPA: Remove PMKSA cache entry for "
			   MACSTR " based on request", MAC2STR(sta_addr));
		pmksa_cache_free_entry(wpa_auth->pmksa, pmksa);
	}
}


int wpa_auth_pmksa_list(struct wpa_authenticator *wpa_auth, char *buf,
			size_t len)
{
	if (!wpa_auth || !wpa_auth->pmksa)
		return 0;
	return pmksa_cache_auth_list(wpa_auth->pmksa, buf, len);
}


void wpa_auth_pmksa_flush(struct wpa_authenticator *wpa_auth)
{
	if (wpa_auth && wpa_auth->pmksa)
		pmksa_cache_auth_flush(wpa_auth->pmksa);
}


#ifdef CONFIG_PMKSA_CACHE_EXTERNAL
#ifdef CONFIG_MESH

int wpa_auth_pmksa_list_mesh(struct wpa_authenticator *wpa_auth, const u8 *addr,
			     char *buf, size_t len)
{
	if (!wpa_auth || !wpa_auth->pmksa)
		return 0;

	return pmksa_cache_auth_list_mesh(wpa_auth->pmksa, addr, buf, len);
}


struct rsn_pmksa_cache_entry *
wpa_auth_pmksa_create_entry(const u8 *aa, const u8 *spa, const u8 *pmk,
			    const u8 *pmkid, int expiration)
{
	struct rsn_pmksa_cache_entry *entry;
	struct os_reltime now;

	entry = pmksa_cache_auth_create_entry(pmk, PMK_LEN, pmkid, NULL, 0, aa,
					      spa, 0, NULL, WPA_KEY_MGMT_SAE);
	if (!entry)
		return NULL;

	os_get_reltime(&now);
	entry->expiration = now.sec + expiration;
	return entry;
}


int wpa_auth_pmksa_add_entry(struct wpa_authenticator *wpa_auth,
			     struct rsn_pmksa_cache_entry *entry)
{
	int ret;

	if (!wpa_auth || !wpa_auth->pmksa)
		return -1;

	ret = pmksa_cache_auth_add_entry(wpa_auth->pmksa, entry);
	if (ret < 0)
		wpa_printf(MSG_DEBUG,
			   "RSN: Failed to store external PMKSA cache for "
			   MACSTR, MAC2STR(entry->spa));

	return ret;
}

#endif /* CONFIG_MESH */
#endif /* CONFIG_PMKSA_CACHE_EXTERNAL */


struct rsn_pmksa_cache_entry *
wpa_auth_pmksa_get(struct wpa_authenticator *wpa_auth, const u8 *sta_addr,
		   const u8 *pmkid)
{
	if (!wpa_auth || !wpa_auth->pmksa)
		return NULL;
	return pmksa_cache_auth_get(wpa_auth->pmksa, sta_addr, pmkid);
}


void wpa_auth_pmksa_set_to_sm(struct rsn_pmksa_cache_entry *pmksa,
			      struct wpa_state_machine *sm,
			      struct wpa_authenticator *wpa_auth,
			      u8 *pmkid, u8 *pmk)
{
	if (!sm)
		return;

	sm->pmksa = pmksa;
	os_memcpy(pmk, pmksa->pmk, PMK_LEN);
	os_memcpy(pmkid, pmksa->pmkid, PMKID_LEN);
	os_memcpy(wpa_auth->dot11RSNAPMKIDUsed, pmksa->pmkid, PMKID_LEN);
}


/*
 * Remove and free the group from wpa_authenticator. This is triggered by a
 * callback to make sure nobody is currently iterating the group list while it
 * gets modified.
 */
static void wpa_group_free(struct wpa_authenticator *wpa_auth,
			   struct wpa_group *group)
{
	struct wpa_group *prev = wpa_auth->group;

	wpa_printf(MSG_DEBUG, "WPA: Remove group state machine for VLAN-ID %d",
		   group->vlan_id);

	while (prev) {
		if (prev->next == group) {
			/* This never frees the special first group as needed */
			prev->next = group->next;
			os_free(group);
			break;
		}
		prev = prev->next;
	}

}


/* Increase the reference counter for group */
static void wpa_group_get(struct wpa_authenticator *wpa_auth,
			  struct wpa_group *group)
{
	/* Skip the special first group */
	if (wpa_auth->group == group)
		return;

	group->references++;
}


/* Decrease the reference counter and maybe free the group */
static void wpa_group_put(struct wpa_authenticator *wpa_auth,
			  struct wpa_group *group)
{
	/* Skip the special first group */
	if (wpa_auth->group == group)
		return;

	group->references--;
	if (group->references)
		return;
	wpa_group_free(wpa_auth, group);
}


/*
 * Add a group that has its references counter set to zero. Caller needs to
 * call wpa_group_get() on the return value to mark the entry in use.
 */
static struct wpa_group *
wpa_auth_add_group(struct wpa_authenticator *wpa_auth, int vlan_id)
{
	struct wpa_group *group;

	if (wpa_auth == NULL || wpa_auth->group == NULL)
		return NULL;

	wpa_printf(MSG_DEBUG, "WPA: Add group state machine for VLAN-ID %d",
		   vlan_id);
	group = wpa_group_init(wpa_auth, vlan_id, 0);
	if (group == NULL)
		return NULL;

	group->next = wpa_auth->group->next;
	wpa_auth->group->next = group;

	return group;
}


/*
 * Enforce that the group state machine for the VLAN is running, increase
 * reference counter as interface is up. References might have been increased
 * even if a negative value is returned.
 * Returns: -1 on error (group missing, group already failed); otherwise, 0
 */
int wpa_auth_ensure_group(struct wpa_authenticator *wpa_auth, int vlan_id)
{
	struct wpa_group *group;

	if (wpa_auth == NULL)
		return 0;

	group = wpa_auth->group;
	while (group) {
		if (group->vlan_id == vlan_id)
			break;
		group = group->next;
	}

	if (group == NULL) {
		group = wpa_auth_add_group(wpa_auth, vlan_id);
		if (group == NULL)
			return -1;
	}

	wpa_printf(MSG_DEBUG,
		   "WPA: Ensure group state machine running for VLAN ID %d",
		   vlan_id);

	wpa_group_get(wpa_auth, group);
	group->num_setup_iface++;

	if (group->wpa_group_state == WPA_GROUP_FATAL_FAILURE)
		return -1;

	return 0;
}


/*
 * Decrease reference counter, expected to be zero afterwards.
 * returns: -1 on error (group not found, group in fail state)
 *          -2 if wpa_group is still referenced
 *           0 else
 */
int wpa_auth_release_group(struct wpa_authenticator *wpa_auth, int vlan_id)
{
	struct wpa_group *group;
	int ret = 0;

	if (wpa_auth == NULL)
		return 0;

	group = wpa_auth->group;
	while (group) {
		if (group->vlan_id == vlan_id)
			break;
		group = group->next;
	}

	if (group == NULL)
		return -1;

	wpa_printf(MSG_DEBUG,
		   "WPA: Try stopping group state machine for VLAN ID %d",
		   vlan_id);

	if (group->num_setup_iface <= 0) {
		wpa_printf(MSG_ERROR,
			   "WPA: wpa_auth_release_group called more often than wpa_auth_ensure_group for VLAN ID %d, skipping.",
			   vlan_id);
		return -1;
	}
	group->num_setup_iface--;

	if (group->wpa_group_state == WPA_GROUP_FATAL_FAILURE)
		ret = -1;

	if (group->references > 1) {
		wpa_printf(MSG_DEBUG,
			   "WPA: Cannot stop group state machine for VLAN ID %d as references are still hold",
			   vlan_id);
		ret = -2;
	}

	wpa_group_put(wpa_auth, group);

	return ret;
}


int wpa_auth_sta_set_vlan(struct wpa_state_machine *sm, int vlan_id)
{
	struct wpa_group *group;

	if (sm == NULL || sm->wpa_auth == NULL)
		return 0;

	group = sm->wpa_auth->group;
	while (group) {
		if (group->vlan_id == vlan_id)
			break;
		group = group->next;
	}

	if (group == NULL) {
		group = wpa_auth_add_group(sm->wpa_auth, vlan_id);
		if (group == NULL)
			return -1;
	}

	if (sm->group == group)
		return 0;

	if (group->wpa_group_state == WPA_GROUP_FATAL_FAILURE)
		return -1;

	wpa_printf(MSG_DEBUG, "WPA: Moving STA " MACSTR " to use group state "
		   "machine for VLAN ID %d", MAC2STR(sm->addr), vlan_id);

	wpa_group_get(sm->wpa_auth, group);
	wpa_group_put(sm->wpa_auth, sm->group);
	sm->group = group;

	return 0;
}


void wpa_auth_eapol_key_tx_status(struct wpa_authenticator *wpa_auth,
				  struct wpa_state_machine *sm, int ack)
{
	if (wpa_auth == NULL || sm == NULL)
		return;
	wpa_printf(MSG_DEBUG, "WPA: EAPOL-Key TX status for STA " MACSTR
		   " ack=%d", MAC2STR(sm->addr), ack);
	if (sm->pending_1_of_4_timeout && ack) {
		/*
		 * Some deployed supplicant implementations update their SNonce
		 * for each EAPOL-Key 2/4 message even within the same 4-way
		 * handshake and then fail to use the first SNonce when
		 * deriving the PTK. This results in unsuccessful 4-way
		 * handshake whenever the relatively short initial timeout is
		 * reached and EAPOL-Key 1/4 is retransmitted. Try to work
		 * around this by increasing the timeout now that we know that
		 * the station has received the frame.
		 */
		int timeout_ms = eapol_key_timeout_subseq;
		wpa_printf(MSG_DEBUG, "WPA: Increase initial EAPOL-Key 1/4 "
			   "timeout by %u ms because of acknowledged frame",
			   timeout_ms);
		eloop_cancel_timeout(wpa_send_eapol_timeout, wpa_auth, sm);
		eloop_register_timeout(timeout_ms / 1000,
				       (timeout_ms % 1000) * 1000,
				       wpa_send_eapol_timeout, wpa_auth, sm);
	}

#ifdef CONFIG_TESTING_OPTIONS
	if (sm->eapol_status_cb) {
		sm->eapol_status_cb(sm->eapol_status_cb_ctx1,
				    sm->eapol_status_cb_ctx2);
		sm->eapol_status_cb = NULL;
	}
#endif /* CONFIG_TESTING_OPTIONS */
}


int wpa_auth_uses_sae(struct wpa_state_machine *sm)
{
	if (sm == NULL)
		return 0;
	return wpa_key_mgmt_sae(sm->wpa_key_mgmt);
}


int wpa_auth_uses_ft_sae(struct wpa_state_machine *sm)
{
	if (sm == NULL)
		return 0;
	return sm->wpa_key_mgmt == WPA_KEY_MGMT_FT_SAE;
}


#ifdef CONFIG_P2P
int wpa_auth_get_ip_addr(struct wpa_state_machine *sm, u8 *addr)
{
	if (sm == NULL || WPA_GET_BE32(sm->ip_addr) == 0)
		return -1;
	os_memcpy(addr, sm->ip_addr, 4);
	return 0;
}
#endif /* CONFIG_P2P */


int wpa_auth_radius_das_disconnect_pmksa(struct wpa_authenticator *wpa_auth,
					 struct radius_das_attrs *attr)
{
	return pmksa_cache_auth_radius_das_disconnect(wpa_auth->pmksa, attr);
}


void wpa_auth_reconfig_group_keys(struct wpa_authenticator *wpa_auth)
{
	struct wpa_group *group;

	if (!wpa_auth)
		return;
	for (group = wpa_auth->group; group; group = group->next)
		wpa_group_config_group_keys(wpa_auth, group);
}


#ifdef CONFIG_FILS

struct wpa_auth_fils_iter_data {
	struct wpa_authenticator *auth;
	const u8 *cache_id;
	struct rsn_pmksa_cache_entry *pmksa;
	const u8 *spa;
	const u8 *pmkid;
};


static int wpa_auth_fils_iter(struct wpa_authenticator *a, void *ctx)
{
	struct wpa_auth_fils_iter_data *data = ctx;

	if (a == data->auth || !a->conf.fils_cache_id_set ||
	    os_memcmp(a->conf.fils_cache_id, data->cache_id,
		      FILS_CACHE_ID_LEN) != 0)
		return 0;
	data->pmksa = pmksa_cache_auth_get(a->pmksa, data->spa, data->pmkid);
	return data->pmksa != NULL;
}


struct rsn_pmksa_cache_entry *
wpa_auth_pmksa_get_fils_cache_id(struct wpa_authenticator *wpa_auth,
				 const u8 *sta_addr, const u8 *pmkid)
{
	struct wpa_auth_fils_iter_data idata;

	if (!wpa_auth->conf.fils_cache_id_set)
		return NULL;
	idata.auth = wpa_auth;
	idata.cache_id = wpa_auth->conf.fils_cache_id;
	idata.pmksa = NULL;
	idata.spa = sta_addr;
	idata.pmkid = pmkid;
	wpa_auth_for_each_auth(wpa_auth, wpa_auth_fils_iter, &idata);
	return idata.pmksa;
}


#ifdef CONFIG_IEEE80211R_AP
int wpa_auth_write_fte(struct wpa_authenticator *wpa_auth, u8 *buf, size_t len)
{
	struct wpa_auth_config *conf = &wpa_auth->conf;

	return wpa_write_ftie(conf, conf->r0_key_holder,
			      conf->r0_key_holder_len,
			      NULL, NULL, buf, len, NULL, 0);
}
#endif /* CONFIG_IEEE80211R_AP */


void wpa_auth_get_fils_aead_params(struct wpa_state_machine *sm,
				   u8 *fils_anonce, u8 *fils_snonce,
				   u8 *fils_kek, size_t *fils_kek_len)
{
	os_memcpy(fils_anonce, sm->ANonce, WPA_NONCE_LEN);
	os_memcpy(fils_snonce, sm->SNonce, WPA_NONCE_LEN);
	os_memcpy(fils_kek, sm->PTK.kek, WPA_KEK_MAX_LEN);
	*fils_kek_len = sm->PTK.kek_len;
}

#endif /* CONFIG_FILS */


#ifdef CONFIG_TESTING_OPTIONS

int wpa_auth_resend_m1(struct wpa_state_machine *sm, int change_anonce,
		       void (*cb)(void *ctx1, void *ctx2),
		       void *ctx1, void *ctx2)
{
	const u8 *anonce = sm->ANonce;
	u8 anonce_buf[WPA_NONCE_LEN];

	if (change_anonce) {
		if (random_get_bytes(anonce_buf, WPA_NONCE_LEN))
			return -1;
		anonce = anonce_buf;
	}

	wpa_auth_logger(sm->wpa_auth, sm->addr, LOGGER_DEBUG,
			"sending 1/4 msg of 4-Way Handshake (TESTING)");
	wpa_send_eapol(sm->wpa_auth, sm,
		       WPA_KEY_INFO_ACK | WPA_KEY_INFO_KEY_TYPE, NULL,
		       anonce, NULL, 0, 0, 0);
	return 0;
}


int wpa_auth_resend_m3(struct wpa_state_machine *sm,
		       void (*cb)(void *ctx1, void *ctx2),
		       void *ctx1, void *ctx2)
{
	u8 rsc[WPA_KEY_RSC_LEN], *_rsc, *gtk, *kde, *pos;
#ifdef CONFIG_IEEE80211W
	u8 *opos;
#endif /* CONFIG_IEEE80211W */
	size_t gtk_len, kde_len;
	struct wpa_group *gsm = sm->group;
	u8 *wpa_ie;
	int wpa_ie_len, secure, keyidx, encr = 0;

	/* Send EAPOL(1, 1, 1, Pair, P, RSC, ANonce, MIC(PTK), RSNIE, [MDIE],
	   GTK[GN], IGTK, [FTIE], [TIE * 2])
	 */

	/* Use 0 RSC */
	os_memset(rsc, 0, WPA_KEY_RSC_LEN);
	/* If FT is used, wpa_auth->wpa_ie includes both RSNIE and MDIE */
	wpa_ie = sm->wpa_auth->wpa_ie;
	wpa_ie_len = sm->wpa_auth->wpa_ie_len;
	if (sm->wpa == WPA_VERSION_WPA &&
	    (sm->wpa_auth->conf.wpa & WPA_PROTO_RSN) &&
	    wpa_ie_len > wpa_ie[1] + 2 && wpa_ie[0] == WLAN_EID_RSN) {
		/* WPA-only STA, remove RSN IE and possible MDIE */
		wpa_ie = wpa_ie + wpa_ie[1] + 2;
		if (wpa_ie[0] == WLAN_EID_MOBILITY_DOMAIN)
			wpa_ie = wpa_ie + wpa_ie[1] + 2;
		wpa_ie_len = wpa_ie[1] + 2;
	}
	wpa_auth_logger(sm->wpa_auth, sm->addr, LOGGER_DEBUG,
			"sending 3/4 msg of 4-Way Handshake (TESTING)");
	if (sm->wpa == WPA_VERSION_WPA2) {
		/* WPA2 send GTK in the 4-way handshake */
		secure = 1;
		gtk = gsm->GTK[gsm->GN - 1];
		gtk_len = gsm->GTK_len;
		keyidx = gsm->GN;
		_rsc = rsc;
		encr = 1;
	} else {
		/* WPA does not include GTK in msg 3/4 */
		secure = 0;
		gtk = NULL;
		gtk_len = 0;
		keyidx = 0;
		_rsc = NULL;
		if (sm->rx_eapol_key_secure) {
			/*
			 * It looks like Windows 7 supplicant tries to use
			 * Secure bit in msg 2/4 after having reported Michael
			 * MIC failure and it then rejects the 4-way handshake
			 * if msg 3/4 does not set Secure bit. Work around this
			 * by setting the Secure bit here even in the case of
			 * WPA if the supplicant used it first.
			 */
			wpa_auth_logger(sm->wpa_auth, sm->addr, LOGGER_DEBUG,
					"STA used Secure bit in WPA msg 2/4 - "
					"set Secure for 3/4 as workaround");
			secure = 1;
		}
	}

	kde_len = wpa_ie_len + ieee80211w_kde_len(sm);
	if (gtk)
		kde_len += 2 + RSN_SELECTOR_LEN + 2 + gtk_len;
#ifdef CONFIG_IEEE80211R_AP
	if (wpa_key_mgmt_ft(sm->wpa_key_mgmt)) {
		kde_len += 2 + PMKID_LEN; /* PMKR1Name into RSN IE */
		kde_len += 300; /* FTIE + 2 * TIE */
	}
#endif /* CONFIG_IEEE80211R_AP */
	kde = os_malloc(kde_len);
	if (kde == NULL)
		return -1;

	pos = kde;
	os_memcpy(pos, wpa_ie, wpa_ie_len);
	pos += wpa_ie_len;
#ifdef CONFIG_IEEE80211R_AP
	if (wpa_key_mgmt_ft(sm->wpa_key_mgmt)) {
		int res;
		size_t elen;

		elen = pos - kde;
		res = wpa_insert_pmkid(kde, &elen, sm->pmk_r1_name);
		if (res < 0) {
			wpa_printf(MSG_ERROR, "FT: Failed to insert "
				   "PMKR1Name into RSN IE in EAPOL-Key data");
			os_free(kde);
			return -1;
		}
		pos -= wpa_ie_len;
		pos += elen;
	}
#endif /* CONFIG_IEEE80211R_AP */
	if (gtk) {
		u8 hdr[2];
		hdr[0] = keyidx & 0x03;
		hdr[1] = 0;
		pos = wpa_add_kde(pos, RSN_KEY_DATA_GROUPKEY, hdr, 2,
				  gtk, gtk_len);
	}
#ifdef CONFIG_IEEE80211W
	opos = pos;
	pos = ieee80211w_kde_add(sm, pos);
	if (pos - opos >= WPA_IGTK_KDE_PREFIX_LEN) {
		opos += 2; /* skip keyid */
		os_memset(opos, 0, 6); /* clear PN */
	}
#endif /* CONFIG_IEEE80211W */

#ifdef CONFIG_IEEE80211R_AP
	if (wpa_key_mgmt_ft(sm->wpa_key_mgmt)) {
		int res;
		struct wpa_auth_config *conf;

		conf = &sm->wpa_auth->conf;
		if (sm->assoc_resp_ftie &&
		    kde + kde_len - pos >= 2 + sm->assoc_resp_ftie[1]) {
			os_memcpy(pos, sm->assoc_resp_ftie,
				  2 + sm->assoc_resp_ftie[1]);
			res = 2 + sm->assoc_resp_ftie[1];
		} else {
			res = wpa_write_ftie(conf, conf->r0_key_holder,
					     conf->r0_key_holder_len,
					     NULL, NULL, pos,
					     kde + kde_len - pos,
					     NULL, 0);
		}
		if (res < 0) {
			wpa_printf(MSG_ERROR, "FT: Failed to insert FTIE "
				   "into EAPOL-Key Key Data");
			os_free(kde);
			return -1;
		}
		pos += res;

		/* TIE[ReassociationDeadline] (TU) */
		*pos++ = WLAN_EID_TIMEOUT_INTERVAL;
		*pos++ = 5;
		*pos++ = WLAN_TIMEOUT_REASSOC_DEADLINE;
		WPA_PUT_LE32(pos, conf->reassociation_deadline);
		pos += 4;

		/* TIE[KeyLifetime] (seconds) */
		*pos++ = WLAN_EID_TIMEOUT_INTERVAL;
		*pos++ = 5;
		*pos++ = WLAN_TIMEOUT_KEY_LIFETIME;
		WPA_PUT_LE32(pos, conf->r0_key_lifetime * 60);
		pos += 4;
	}
#endif /* CONFIG_IEEE80211R_AP */

	wpa_send_eapol(sm->wpa_auth, sm,
		       (secure ? WPA_KEY_INFO_SECURE : 0) |
		       (wpa_mic_len(sm->wpa_key_mgmt, sm->pmk_len) ?
			WPA_KEY_INFO_MIC : 0) |
		       WPA_KEY_INFO_ACK | WPA_KEY_INFO_INSTALL |
		       WPA_KEY_INFO_KEY_TYPE,
		       _rsc, sm->ANonce, kde, pos - kde, keyidx, encr);
	os_free(kde);
	return 0;
}


int wpa_auth_resend_group_m1(struct wpa_state_machine *sm,
			     void (*cb)(void *ctx1, void *ctx2),
			     void *ctx1, void *ctx2)
{
	u8 rsc[WPA_KEY_RSC_LEN];
	struct wpa_group *gsm = sm->group;
	const u8 *kde;
	u8 *kde_buf = NULL, *pos, hdr[2];
#ifdef CONFIG_IEEE80211W
	u8 *opos;
#endif /* CONFIG_IEEE80211W */
	size_t kde_len;
	u8 *gtk;

	/* Send EAPOL(1, 1, 1, !Pair, G, RSC, GNonce, MIC(PTK), GTK[GN]) */
	os_memset(rsc, 0, WPA_KEY_RSC_LEN);
	/* Use 0 RSC */
	wpa_auth_logger(sm->wpa_auth, sm->addr, LOGGER_DEBUG,
			"sending 1/2 msg of Group Key Handshake (TESTING)");

	gtk = gsm->GTK[gsm->GN - 1];
	if (sm->wpa == WPA_VERSION_WPA2) {
		kde_len = 2 + RSN_SELECTOR_LEN + 2 + gsm->GTK_len +
			ieee80211w_kde_len(sm);
		kde_buf = os_malloc(kde_len);
		if (kde_buf == NULL)
			return -1;

		kde = pos = kde_buf;
		hdr[0] = gsm->GN & 0x03;
		hdr[1] = 0;
		pos = wpa_add_kde(pos, RSN_KEY_DATA_GROUPKEY, hdr, 2,
				  gtk, gsm->GTK_len);
#ifdef CONFIG_IEEE80211W
		opos = pos;
		pos = ieee80211w_kde_add(sm, pos);
		if (pos - opos >= WPA_IGTK_KDE_PREFIX_LEN) {
			opos += 2; /* skip keyid */
			os_memset(opos, 0, 6); /* clear PN */
		}
#endif /* CONFIG_IEEE80211W */
		kde_len = pos - kde;
	} else {
		kde = gtk;
		kde_len = gsm->GTK_len;
	}

	sm->eapol_status_cb = cb;
	sm->eapol_status_cb_ctx1 = ctx1;
	sm->eapol_status_cb_ctx2 = ctx2;

	wpa_send_eapol(sm->wpa_auth, sm,
		       WPA_KEY_INFO_SECURE |
		       (wpa_mic_len(sm->wpa_key_mgmt, sm->pmk_len) ?
			WPA_KEY_INFO_MIC : 0) |
		       WPA_KEY_INFO_ACK |
		       (!sm->Pair ? WPA_KEY_INFO_INSTALL : 0),
		       rsc, NULL, kde, kde_len, gsm->GN, 1);

	os_free(kde_buf);
	return 0;
}


int wpa_auth_rekey_gtk(struct wpa_authenticator *wpa_auth)
{
	if (!wpa_auth)
		return -1;
	eloop_cancel_timeout(wpa_rekey_gtk, wpa_auth, NULL);
	return eloop_register_timeout(0, 0, wpa_rekey_gtk, wpa_auth, NULL);
}

#endif /* CONFIG_TESTING_OPTIONS */<|MERGE_RESOLUTION|>--- conflicted
+++ resolved
@@ -65,18 +65,11 @@
 			  struct wpa_group *group);
 static u8 * ieee80211w_kde_add(struct wpa_state_machine *sm, u8 *pos);
 
-<<<<<<< HEAD
 #ifdef KRACK_TEST_CLIENT
 #define HANDSHAKE_TRANSMIT_INTERVAL 2
-static const u32 dot11RSNAConfigGroupUpdateCount = 4000;
-static const u32 dot11RSNAConfigPairwiseUpdateCount = 4000;
 static const u32 eapol_key_timeout_first = HANDSHAKE_TRANSMIT_INTERVAL * 1000; /* ms */
 static const u32 eapol_key_timeout_subseq = HANDSHAKE_TRANSMIT_INTERVAL * 1000; /* ms */
 #else
-static const u32 dot11RSNAConfigGroupUpdateCount = 4;
-static const u32 dot11RSNAConfigPairwiseUpdateCount = 4;
-=======
->>>>>>> 64624f31
 static const u32 eapol_key_timeout_first = 100; /* ms */
 static const u32 eapol_key_timeout_subseq = 1000; /* ms */
 #endif
@@ -478,6 +471,11 @@
 	os_memcpy(&wpa_auth->conf, conf, sizeof(*conf));
 	wpa_auth->cb = cb;
 	wpa_auth->cb_ctx = cb_ctx;
+
+#ifdef KRACK_TEST_CLIENT
+	wpa_auth->conf.wpa_pairwise_update_count = 4000;
+	wpa_auth->conf.wpa_group_update_count = 4000;
+#endif
 
 	if (wpa_auth_gen_wpa_ie(wpa_auth)) {
 		wpa_printf(MSG_ERROR, "Could not generate WPA IE.");
@@ -1201,7 +1199,7 @@
 					 "received EAPOL-Key msg 2/4 in "
 					 "invalid state (%d) - dropped - MIC %d",
 					 sm->wpa_ptk_state,
-					 wpa_verify_key_mic(sm->wpa_key_mgmt, &sm->PTK, data, data_len));
+					 wpa_verify_key_mic(sm->wpa_key_mgmt, sm->pmk_len, &sm->PTK, data, data_len));
 			return;
 		}
 		random_add_randomness(key->key_nonce, WPA_NONCE_LEN);
@@ -2973,7 +2971,7 @@
 		int klen = wpa_cipher_key_len(sm->pairwise);
 		if (wpa_auth_set_key(sm->wpa_auth, 0, alg, sm->addr, 0,
 				     sm->PTK.tk, klen)) {
-			wpa_sta_disconnect(sm->wpa_auth, sm->addr);
+			wpa_sta_disconnect(sm->wpa_auth, sm->addr, WLAN_REASON_PREV_AUTH_NOT_VALID);
 			return;
 		}
 		sm->pairwise_set = TRUE;
