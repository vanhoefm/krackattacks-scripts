--- conflicted
+++ resolved
@@ -4735,17 +4735,11 @@
 #ifdef CONFIG_IEEE80211W
 	opos = pos;
 	pos = ieee80211w_kde_add(sm, pos);
-<<<<<<< HEAD
 	if (pos - opos >= WPA_IGTK_KDE_PREFIX_LEN) {
 		poc_log(sm->addr, "Msg 3/4: including IGTK with %s RSC\n", maxrsc ? "max" : "zero");
-		opos += 2 + RSN_SELECTOR_LEN + 2; /* skip KDE header and keyid */
-		os_memset(opos, maxrsc ? 0x88 : 0, 6); /* clear PN */
-=======
-	if (pos - opos >= 2 + RSN_SELECTOR_LEN + WPA_IGTK_KDE_PREFIX_LEN) {
 		/* skip KDE header and keyid */
 		opos += 2 + RSN_SELECTOR_LEN + 2;
-		os_memset(opos, 0, 6); /* clear PN */
->>>>>>> 208263c0
+		os_memset(opos, maxrsc ? 0x88 : 0, 6); /* clear PN */
 	}
 #endif /* CONFIG_IEEE80211W */
 
@@ -4850,18 +4844,15 @@
 #ifdef CONFIG_IEEE80211W
 		opos = pos;
 		pos = ieee80211w_kde_add(sm, pos);
-<<<<<<< HEAD
 		if (pos - opos >= WPA_IGTK_KDE_PREFIX_LEN) {
 			poc_log(sm->addr, "Group message 1: including IGTK with %s RSC\n", maxrsc ? "max" : "zero");
-			opos += 2 + RSN_SELECTOR_LEN + 2; /* skip KDE header and keyid */
+			/* skip KDE header and keyid */
+			opos += 2 + RSN_SELECTOR_LEN + 2;
 			os_memset(opos, maxrsc ? 0x88 : 0, 6); /* clear PN */
-=======
 		if (pos - opos >=
 		    2 + RSN_SELECTOR_LEN + WPA_IGTK_KDE_PREFIX_LEN) {
-			/* skip KDE header and keyid */
-			opos += 2 + RSN_SELECTOR_LEN + 2;
+
 			os_memset(opos, 0, 6); /* clear PN */
->>>>>>> 208263c0
 		}
 #endif /* CONFIG_IEEE80211W */
 		kde_len = pos - kde;
