--- conflicted
+++ resolved
@@ -1,11 +1,7 @@
 /*
  * hostapd - IEEE 802.11i-2004 / WPA Authenticator
-<<<<<<< HEAD
  * Copyright (c) 2017, Mathy Vanhoef <Mathy.Vanhoef@cs.kuleuven.be>
- * Copyright (c) 2004-2015, Jouni Malinen <j@w1.fi>
-=======
  * Copyright (c) 2004-2017, Jouni Malinen <j@w1.fi>
->>>>>>> 64624f31
  *
  * This software may be distributed under the terms of the BSD license.
  * See README for more details.
